--- conflicted
+++ resolved
@@ -30,14 +30,6 @@
 pip install meilisearch
 ```
 
-<<<<<<< HEAD
-### Run MeiliSearch <!-- omit in toc -->
-
-There are many easy ways to [download and run a MeiliSearch instance](https://docs.meilisearch.com/getting_started/download.html).
-
-
-For example, if you use Docker:
-=======
 ### 🏃‍♀️ Run MeiliSearch
 
 There are many easy ways to [download and run a MeiliSearch instance](https://docs.meilisearch.com/getting_started/download.html).
@@ -48,12 +40,6 @@
 ```
 
 NB: you can also download MeiliSearch from **Homebrew** or **APT**.
-
-## Quickstart
->>>>>>> d6d9da48
-```bash
-$ docker run -it --rm -p 7700:7700 getmeili/meilisearch:latest --api-key=apiKey
-```
 
 ## 🚀 Getting started
 
@@ -76,7 +62,6 @@
 index.add_documents(documents) # asynchronous
 ```
 
-<<<<<<< HEAD
 ⚠️ The method `add_documents` is **[asynchronous](https://docs.meilisearch.com/advanced_guides/asynchronous_updates.html)**.<br/>
 It means that your new documents addition will be added to the stack of actions. It may not be instantly processed. Check for [the updates tracking](https://docs.meilisearch.com/advanced_guides/asynchronous_updates.html).
 
@@ -87,6 +72,7 @@
   "q": 'hary pottre'
 })
 ```
+
 Output:
 ```python
 {
@@ -107,22 +93,6 @@
 
 ```python
 index = client.create_index(name='Books')
-=======
-# Contributing
-
-## Installation
-
-```bash
-pipenv install --dev
-pipenv shell
-```
-
-## Testing
-
-```bash
-pipenv install --dev
-pipenv run pytest
->>>>>>> d6d9da48
 ```
 
 ## 🎬 Examples
