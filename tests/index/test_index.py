# pylint: disable=invalid-name

from datetime import datetime

import pytest
from meilisearch.client import Client
from meilisearch.errors import MeiliSearchApiError
from meilisearch.index import Index
from tests import BASE_URL, common, MASTER_KEY

def test_create_index(client, empty_index):
    """Tests creating an index."""
    index = empty_index()
    assert isinstance(index, Index)
    assert index.uid == common.INDEX_UID
    assert index.primary_key is None
    assert index.get_primary_key() is None

def test_create_index_with_primary_key(client):
    """Tests creating an index with a primary key."""
    response = client.create_index(uid=common.INDEX_UID2, options={'primaryKey': 'book_id'})
    client.wait_for_task(response['uid'])
    index = client.get_index(uid=common.INDEX_UID2)
    assert isinstance(index, Index)
    assert index.uid == common.INDEX_UID2
    assert index.primary_key == 'book_id'
    assert index.get_primary_key() == 'book_id'

def test_create_index_with_uid_in_options(client):
    """Tests creating an index with a primary key."""
    response = client.create_index(uid=common.INDEX_UID3, options={'uid': 'wrong', 'primaryKey': 'book_id'})
    client.wait_for_task(response['uid'])
    index = client.get_index(uid=common.INDEX_UID3)
    assert isinstance(index, Index)
    assert index.uid == common.INDEX_UID3
    assert index.primary_key == 'book_id'
    assert index.get_primary_key() == 'book_id'

@pytest.mark.usefixtures("indexes_sample")
def test_get_indexes(client):
    """Tests getting all indexes."""
    response = client.get_indexes()
    uids = [index.uid for index in response]
    assert isinstance(response, list)
    assert common.INDEX_UID in uids
    assert common.INDEX_UID2 in uids
    assert common.INDEX_UID3 in uids
    assert len(response) == 3

@pytest.mark.usefixtures("indexes_sample")
def test_get_raw_indexes(client):
    response = client.get_raw_indexes()
    uids = [index['uid'] for index in response]
    assert isinstance(response, list)
    assert common.INDEX_UID in uids
    assert common.INDEX_UID2 in uids
    assert common.INDEX_UID3 in uids
    assert len(response) == 3

def test_index_with_any_uid(client):
    index = client.index('anyUID')
    assert isinstance(index, Index)
    assert index.uid == 'anyUID'
    assert index.primary_key is None
    assert index.created_at is None
    assert index.updated_at is None
    assert index.config is not None
    assert index.http is not None

def test_index_with_none_uid(client):
    with pytest.raises(Exception):
        client.index(None)

@pytest.mark.usefixtures("indexes_sample")
def test_get_index_with_valid_uid(client):
    """Tests getting one index with uid."""
    response = client.get_index(uid=common.INDEX_UID)
    assert isinstance(response, Index)
    assert response.uid == common.INDEX_UID
    assert isinstance(response.created_at, datetime)
    assert isinstance(response.updated_at, datetime)

def test_get_index_with_none_uid(client):
    """Test raising an exception if the index UID is None."""
    with pytest.raises(Exception):
        client.get_index(uid=None)

def test_get_index_with_wrong_uid(client):
    """Tests get_index with an non-existing index."""
    with pytest.raises(Exception):
        client.get_index(uid='wrongUID')

@pytest.mark.usefixtures("indexes_sample")
def test_get_raw_index_with_valid_uid(client):
    response = client.get_raw_index(uid=common.INDEX_UID)
    assert isinstance(response, dict)
    assert response["uid"] == common.INDEX_UID

def test_get_raw_index_with_none_uid(client):
    with pytest.raises(Exception):
        client.get_raw_index(uid=None)

def test_get_raw_index_with_wrong_uid(client):
    with pytest.raises(Exception):
        client.get_raw_index(uid='wrongUID')

<<<<<<< HEAD
# def test_get_or_create_index(client):
#     """Test get_or_create_index method."""
#     index_1 = client.get_or_create_index(common.INDEX_UID4)
#     index_2 = client.get_or_create_index(common.INDEX_UID4)
#     index_3 = client.get_or_create_index(common.INDEX_UID4)
#     assert index_1.uid == index_2.uid == index_3.uid == common.INDEX_UID4
#     update = index_1.add_documents([{
#         'book_id': 1,
#         'name': "Some book"
#     }])
#     index_1.wait_for_task(update['uid'])
#     documents = index_2.get_documents()
#     assert len(documents) == 1
#     index_2.delete()
#     with pytest.raises(Exception):
#         client.get_index(index_3)

# def test_get_or_create_index_with_primary_key(client):
#     """Test get_or_create_index method with primary key."""
#     index_1 = client.get_or_create_index('books', {'primaryKey': common.INDEX_UID4})
#     index_2 = client.get_or_create_index('books', {'primaryKey': 'some_wrong_key'})
#     assert index_1.primary_key == common.INDEX_UID4
#     assert index_1.get_primary_key() == common.INDEX_UID4
#     assert index_2.primary_key == common.INDEX_UID4
#     assert index_2.get_primary_key() == common.INDEX_UID4
#     index_1.delete()

=======
>>>>>>> e04de9e0
@pytest.mark.usefixtures("indexes_sample")
def test_index_fetch_info(client):
    """Tests fetching the index info."""
    index = client.index(uid=common.INDEX_UID)
    response = index.fetch_info()
    assert isinstance(response, Index)
    assert response.uid == common.INDEX_UID
    assert response.primary_key is None
    assert response.primary_key == index.primary_key
    assert response.primary_key == index.get_primary_key()

@pytest.mark.usefixtures("indexes_sample")
def test_index_fetch_info_containing_primary_key(client):
    """Tests fetching the index info when a primary key has been set."""
    index = client.index(uid=common.INDEX_UID3)
    response = index.fetch_info()
    assert isinstance(response, Index)
    assert response.uid == common.INDEX_UID3
    assert response.primary_key == 'book_id'
    assert response.primary_key == index.primary_key
    assert response.primary_key == index.get_primary_key()

@pytest.mark.usefixtures("indexes_sample")
def test_get_primary_key(client):
    """Tests getting the primary key of an index."""
    index = client.index(uid=common.INDEX_UID3)
    assert index.primary_key is None
    response = index.get_primary_key()
    assert response == 'book_id'
    assert index.primary_key == 'book_id'
    assert index.get_primary_key() == 'book_id'

def test_update_index(empty_index):
    """Tests updating an index."""
    index = empty_index()
    response = index.update(primary_key='objectID')
    index.wait_for_task(response['uid'])
    response = index.fetch_info()
    assert isinstance(response, Index)
    assert index.get_primary_key() == 'objectID'
    assert isinstance(index.created_at, datetime)
    assert isinstance(index.updated_at, datetime)

@pytest.mark.usefixtures("indexes_sample")
def test_delete_index_by_client(client):
    """Tests deleting an index."""
    response = client.index(uid=common.INDEX_UID).delete()
    assert response['status'] == 'enqueued'
    client.wait_for_task(response['uid'])
    with pytest.raises(Exception):
        client.get_index(uid=common.INDEX_UID)
    response = client.index(uid=common.INDEX_UID2).delete()
    assert response['status'] == 'enqueued'
    client.wait_for_task(response['uid'])
    with pytest.raises(Exception):
        client.get_index(uid=common.INDEX_UID2)
    response = client.index(uid=common.INDEX_UID3).delete()
    assert response['status'] == 'enqueued'
    client.wait_for_task(response['uid'])
    with pytest.raises(Exception):
        client.get_index(uid=common.INDEX_UID3)
    assert len(client.get_indexes()) == 0
<<<<<<< HEAD

@pytest.mark.usefixtures("indexes_sample")
def test_delete(client):
    assert client.get_index(uid=common.INDEX_UID)
    deleted = Client(BASE_URL, MASTER_KEY).index(common.INDEX_UID).delete()
    client.wait_for_task(deleted['uid'])
    with pytest.raises(MeiliSearchApiError):
        client.get_index(uid=common.INDEX_UID)

@pytest.mark.usefixtures("indexes_sample")
def test_delete_index(client):
    assert client.get_index(uid=common.INDEX_UID)
    deleted = Client(BASE_URL, MASTER_KEY).delete_index(uid=common.INDEX_UID)
    client.wait_for_task(deleted['uid'])
    with pytest.raises(MeiliSearchApiError):
        client.get_index(uid=common.INDEX_UID)

# @pytest.mark.usefixtures("indexes_sample")
# def test_delete_if_exists(client):
#     assert client.get_index(uid=common.INDEX_UID)
#     deleted = Client(BASE_URL, MASTER_KEY).index(common.INDEX_UID).delete_if_exists()
#     assert deleted is True
#     with pytest.raises(MeiliSearchApiError):
#         client.get_index(uid=common.INDEX_UID)

# def test_delete_if_exists_no_delete(client):
#     with pytest.raises(MeiliSearchApiError):
#         client.get_index(uid="none")

#     deleted = Client(BASE_URL, MASTER_KEY).index("none").delete_if_exists()
#     assert deleted is False

# @pytest.mark.usefixtures("indexes_sample")
# def test_delete_index_if_exists(client):
#     assert client.get_index(uid=common.INDEX_UID)
#     deleted = client.delete_index_if_exists(common.INDEX_UID)
#     assert deleted is True
#     with pytest.raises(MeiliSearchApiError):
#         client.get_index(uid=common.INDEX_UID)

# def test_delete_index_if_exists_no_delete(client):
#     with pytest.raises(MeiliSearchApiError):
#         client.get_index(uid="none")

#     deleted = client.delete_index_if_exists("none")
#     assert deleted is False
=======
>>>>>>> e04de9e0
<|MERGE_RESOLUTION|>--- conflicted
+++ resolved
@@ -104,36 +104,6 @@
     with pytest.raises(Exception):
         client.get_raw_index(uid='wrongUID')
 
-<<<<<<< HEAD
-# def test_get_or_create_index(client):
-#     """Test get_or_create_index method."""
-#     index_1 = client.get_or_create_index(common.INDEX_UID4)
-#     index_2 = client.get_or_create_index(common.INDEX_UID4)
-#     index_3 = client.get_or_create_index(common.INDEX_UID4)
-#     assert index_1.uid == index_2.uid == index_3.uid == common.INDEX_UID4
-#     update = index_1.add_documents([{
-#         'book_id': 1,
-#         'name': "Some book"
-#     }])
-#     index_1.wait_for_task(update['uid'])
-#     documents = index_2.get_documents()
-#     assert len(documents) == 1
-#     index_2.delete()
-#     with pytest.raises(Exception):
-#         client.get_index(index_3)
-
-# def test_get_or_create_index_with_primary_key(client):
-#     """Test get_or_create_index method with primary key."""
-#     index_1 = client.get_or_create_index('books', {'primaryKey': common.INDEX_UID4})
-#     index_2 = client.get_or_create_index('books', {'primaryKey': 'some_wrong_key'})
-#     assert index_1.primary_key == common.INDEX_UID4
-#     assert index_1.get_primary_key() == common.INDEX_UID4
-#     assert index_2.primary_key == common.INDEX_UID4
-#     assert index_2.get_primary_key() == common.INDEX_UID4
-#     index_1.delete()
-
-=======
->>>>>>> e04de9e0
 @pytest.mark.usefixtures("indexes_sample")
 def test_index_fetch_info(client):
     """Tests fetching the index info."""
@@ -196,7 +166,6 @@
     with pytest.raises(Exception):
         client.get_index(uid=common.INDEX_UID3)
     assert len(client.get_indexes()) == 0
-<<<<<<< HEAD
 
 @pytest.mark.usefixtures("indexes_sample")
 def test_delete(client):
@@ -212,36 +181,4 @@
     deleted = Client(BASE_URL, MASTER_KEY).delete_index(uid=common.INDEX_UID)
     client.wait_for_task(deleted['uid'])
     with pytest.raises(MeiliSearchApiError):
-        client.get_index(uid=common.INDEX_UID)
-
-# @pytest.mark.usefixtures("indexes_sample")
-# def test_delete_if_exists(client):
-#     assert client.get_index(uid=common.INDEX_UID)
-#     deleted = Client(BASE_URL, MASTER_KEY).index(common.INDEX_UID).delete_if_exists()
-#     assert deleted is True
-#     with pytest.raises(MeiliSearchApiError):
-#         client.get_index(uid=common.INDEX_UID)
-
-# def test_delete_if_exists_no_delete(client):
-#     with pytest.raises(MeiliSearchApiError):
-#         client.get_index(uid="none")
-
-#     deleted = Client(BASE_URL, MASTER_KEY).index("none").delete_if_exists()
-#     assert deleted is False
-
-# @pytest.mark.usefixtures("indexes_sample")
-# def test_delete_index_if_exists(client):
-#     assert client.get_index(uid=common.INDEX_UID)
-#     deleted = client.delete_index_if_exists(common.INDEX_UID)
-#     assert deleted is True
-#     with pytest.raises(MeiliSearchApiError):
-#         client.get_index(uid=common.INDEX_UID)
-
-# def test_delete_index_if_exists_no_delete(client):
-#     with pytest.raises(MeiliSearchApiError):
-#         client.get_index(uid="none")
-
-#     deleted = client.delete_index_if_exists("none")
-#     assert deleted is False
-=======
->>>>>>> e04de9e0
+        client.get_index(uid=common.INDEX_UID)