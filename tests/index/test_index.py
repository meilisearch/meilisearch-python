--- conflicted
+++ resolved
@@ -148,7 +148,6 @@
     assert isinstance(index.updated_at, datetime)
 
 @pytest.mark.usefixtures("indexes_sample")
-<<<<<<< HEAD
 def test_format_extras(client):
     """Test for the format_extras method"""
     index = client.index(uid=common.INDEX_UID)
@@ -162,10 +161,7 @@
     assert index.updated_at == datetime(2022, 1, 7, 5, 0, 0, 100000)
 
 @pytest.mark.usefixtures("indexes_sample")
-def test_delete_index(client):
-=======
 def test_delete_index_by_client(client):
->>>>>>> 9e344263
     """Tests deleting an index."""
     response = client.index(uid=common.INDEX_UID).delete()
     assert response['status'] == 'enqueued'
