# pylint: disable=invalid-name

import pytest


def test_basic_search(index_with_documents):
    """Tests search with a simple query."""
    response = index_with_documents().search("How to Train Your Dragon")
    assert isinstance(response, dict)
    assert response["hits"][0]["id"] == "166428"
    assert response["estimatedTotalHits"] is not None
    assert "hitsPerPage" is not response


def test_basic_search_with_empty_params(index_with_documents):
    """Tests search with a simple query and empty params."""
    response = index_with_documents().search("How to Train Your Dragon", {})
    assert isinstance(response, dict)
    assert response["hits"][0]["id"] == "166428"
    assert "_formatted" not in response["hits"][0]


def test_basic_search_with_empty_query(index_with_documents):
    """Tests search with an empty query and empty params."""
    response = index_with_documents().search("")
    assert isinstance(response, dict)
    assert len(response["hits"]) == 20
    assert response["query"] == ""


def test_basic_search_with_no_query(index_with_documents):
    """Tests search with no query [None] and empty params."""
    response = index_with_documents().search(None, {})
    assert isinstance(response, dict)
    assert len(response["hits"]) == 20


def test_custom_search(index_with_documents):
    """Tests search with a simple query and a custom parameter (attributesToHighlight)."""
    response = index_with_documents().search("Dragon", {"attributesToHighlight": ["title"]})
    assert isinstance(response, dict)
    assert response["hits"][0]["id"] == "166428"
    assert "_formatted" in response["hits"][0]
    assert "dragon" in response["hits"][0]["_formatted"]["title"].lower()


def test_custom_search_with_empty_query(index_with_documents):
    """Tests search with an empty query and custom parameter (attributesToHighlight)."""
    response = index_with_documents().search("", {"attributesToHighlight": ["title"]})
    assert isinstance(response, dict)
    assert len(response["hits"]) == 20
    assert response["query"] == ""


def test_custom_search_with_no_query(index_with_documents):
    """Tests search with no query [None] and a custom parameter (limit)."""
    response = index_with_documents().search(None, {"limit": 5})
    assert isinstance(response, dict)
    assert len(response["hits"]) == 5


def test_custom_search_params_with_wildcard(index_with_documents):
    """Tests search with '*' in query params."""
    response = index_with_documents().search(
        "a",
        {
            "limit": 5,
            "attributesToHighlight": ["*"],
            "attributesToRetrieve": ["*"],
            "attributesToCrop": ["*"],
        },
    )
    assert isinstance(response, dict)
    assert len(response["hits"]) == 5
    assert "_formatted" in response["hits"][0]
    assert "title" in response["hits"][0]["_formatted"]


def test_custom_search_params_with_simple_string(index_with_documents):
    """Tests search with a list of one string in query params."""
    response = index_with_documents().search(
        "a",
        {
            "limit": 5,
            "attributesToHighlight": ["title"],
            "attributesToRetrieve": ["title"],
            "attributesToCrop": ["title"],
        },
    )
    assert isinstance(response, dict)
    assert len(response["hits"]) == 5
    assert "_formatted" in response["hits"][0]
    assert "title" in response["hits"][0]["_formatted"]
    assert not "release_date" in response["hits"][0]["_formatted"]


def test_custom_search_params_with_string_list(index_with_documents):
    """Tests search with string list in query params."""
    response = index_with_documents().search(
        "a",
        {
            "limit": 5,
            "attributesToRetrieve": ["title", "overview"],
            "attributesToHighlight": ["title"],
        },
    )
    assert isinstance(response, dict)
    assert len(response["hits"]) == 5
    assert "title" in response["hits"][0]
    assert "overview" in response["hits"][0]
    assert not "release_date" in response["hits"][0]
    assert "title" in response["hits"][0]["_formatted"]
    assert "overview" in response["hits"][0]["_formatted"]


def test_custom_search_params_with_crop_marker(index_with_documents):
    """Tests search with a list of one string in query params."""
    response = index_with_documents().search(
        "dragon",
        {
            "limit": 1,
            "attributesToCrop": ["overview"],
            "cropLength": 10,
        },
    )
    assert isinstance(response, dict)
    assert len(response["hits"]) == 1
    assert "_formatted" in response["hits"][0]
    assert "overview" in response["hits"][0]["_formatted"]
    assert response["hits"][0]["_formatted"]["overview"].count(" ") < 10
    assert response["hits"][0]["_formatted"]["overview"].count("…") == 2


def test_custom_search_params_with_customized_crop_marker(index_with_documents):
    """Tests search with a list of one string in query params."""
    response = index_with_documents().search(
        "dragon",
        {
            "limit": 1,
            "attributesToCrop": ["overview"],
            "cropLength": 10,
            "cropMarker": "(ꈍᴗꈍ)",
        },
    )
    assert isinstance(response, dict)
    assert len(response["hits"]) == 1
    assert "_formatted" in response["hits"][0]
    assert "overview" in response["hits"][0]["_formatted"]
    assert response["hits"][0]["_formatted"]["overview"].count("(ꈍᴗꈍ)") == 2


def test_custom_search_params_with_highlight_tag(index_with_documents):
    """Tests search with a list of one string in query params."""
    response = index_with_documents().search(
        "dragon",
        {
            "limit": 1,
            "attributesToHighlight": ["*"],
        },
    )
    assert isinstance(response, dict)
    assert len(response["hits"]) == 1
    assert "_formatted" in response["hits"][0]
    assert "title" in response["hits"][0]["_formatted"]
    assert (
        response["hits"][0]["_formatted"]["title"]
        == "How to Train Your <em>Dragon</em>: The Hidden World"
    )


def test_custom_search_params_with_customized_highlight_tag(index_with_documents):
    """Tests search with a list of one string in query params."""
    response = index_with_documents().search(
        "dragon",
        {
            "limit": 1,
            "attributesToHighlight": ["*"],
            "highlightPreTag": "(⊃｡•́‿•̀｡)⊃ ",
            "highlightPostTag": " ⊂(´• ω •`⊂)",
        },
    )
    assert isinstance(response, dict)
    assert len(response["hits"]) == 1
    assert "_formatted" in response["hits"][0]
    assert "title" in response["hits"][0]["_formatted"]
    assert (
        response["hits"][0]["_formatted"]["title"]
        == "How to Train Your (⊃｡•́‿•̀｡)⊃ Dragon ⊂(´• ω •`⊂): The Hidden World"
    )


def test_custom_search_params_with_facets_distribution(index_with_documents):
    index = index_with_documents()
    update = index.update_filterable_attributes(["genre"])
    index.wait_for_task(update.task_uid)
    response = index.search("world", {"facets": ["genre"]})
    assert isinstance(response, dict)
    assert len(response["hits"]) == 12
    assert "facetDistribution" in response
    assert "genre" in response["facetDistribution"]
    assert response["facetDistribution"]["genre"]["cartoon"] == 1
    assert response["facetDistribution"]["genre"]["action"] == 3
    assert response["facetDistribution"]["genre"]["fantasy"] == 1


def test_custom_search_params_with_filter_string(index_with_documents):
    index = index_with_documents()
    update = index.update_filterable_attributes(["genre"])
    index.wait_for_task(update.task_uid)
    response = index.search("world", {"filter": "genre = action"})
    assert isinstance(response, dict)
    assert len(response["hits"]) == 3
    assert "facetDistribution" not in response


def test_custom_search_params_with_filter_string_with_space(index_with_documents):
    index = index_with_documents()
    update = index.update_filterable_attributes(["genre"])
    index.wait_for_task(update.task_uid)
    response = index.search("galaxy", {"filter": "genre = 'sci fi'"})
    assert isinstance(response, dict)
    assert len(response["hits"]) == 1
    assert "facetDistribution" not in response


def test_custom_search_params_with_multiple_filter_string_with_space(
    index_with_documents,
):
    index = index_with_documents()
    update = index.update_filterable_attributes(["genre", "release_date"])
    index.wait_for_task(update.task_uid)
    response = index.search("galaxy", {"filter": "genre = 'sci fi' AND release_date < 1550000000"})
    assert isinstance(response, dict)
    assert len(response["hits"]) == 1
    assert "facetDistribution" not in response


def test_custom_search_params_with_array_filter_with_space(index_with_documents):
    index = index_with_documents()
    update = index.update_filterable_attributes(["genre", "release_date"])
    index.wait_for_task(update.task_uid)
    response = index.search("galaxy", {"filter": ["genre = 'sci fi'", "release_date < 1550000000"]})
    assert isinstance(response, dict)
    assert len(response["hits"]) == 1
    assert "facetDistribution" not in response


def test_custom_search_params_with_mutilple_filter_string(index_with_documents):
    index = index_with_documents()
    update = index.update_filterable_attributes(["genre", "release_date"])
    index.wait_for_task(update.task_uid)
    response = index.search("world", {"filter": "genre = action AND release_date < 1550000000"})
    assert isinstance(response, dict)
    assert len(response["hits"]) == 2
    assert "facetDistribution" not in response
    assert response["hits"][0]["title"] == "Avengers: Infinity War"


def test_custom_search_params_with_filter(index_with_documents):
    index = index_with_documents()
    update = index.update_filterable_attributes(["genre"])
    index.wait_for_task(update.task_uid)
    response = index.search("world", {"filter": [["genre = action"]]})
    assert isinstance(response, dict)
    assert len(response["hits"]) == 3
    assert "facetDistribution" not in response


def test_custom_search_params_with_multiple_filter(index_with_documents):
    index = index_with_documents()
    update = index.update_filterable_attributes(["genre"])
    index.wait_for_task(update.task_uid)
    response = index.search(
        "world", {"filter": ["genre = action", ["genre = action", "genre = action"]]}
    )
    assert isinstance(response, dict)
    assert len(response["hits"]) == 3
    assert "facetDistribution" not in response


def test_custom_search_params_with_many_params(index_with_documents):
    index = index_with_documents()
    update = index.update_filterable_attributes(["genre"])
    index.wait_for_task(update.task_uid)
    response = index.search(
        "world",
        {"filter": [["genre = action"]], "attributesToRetrieve": ["title", "poster"]},
    )
    assert isinstance(response, dict)
    assert len(response["hits"]) == 3
    assert "facetDistribution" not in response
    assert "title" in response["hits"][0]
    assert "poster" in response["hits"][0]
    assert "overview" not in response["hits"][0]
    assert "release_date" not in response["hits"][0]
    assert response["hits"][0]["title"] == "Avengers: Infinity War"


def test_custom_search_params_with_sort_string(index_with_documents):
    index = index_with_documents()
    response = index.update_ranking_rules(
        ["words", "typo", "sort", "proximity", "attribute", "exactness"]
    )
    index.wait_for_task(response.task_uid)
    update = index.update_sortable_attributes(["title"])
    index.wait_for_task(update.task_uid)
    response = index.search("world", {"sort": ["title:asc"]})
    assert isinstance(response, dict)
    assert len(response["hits"]) == 12
    assert "facetDistribution" not in response
    assert response["hits"][0]["title"] == "Alita: Battle Angel"
    assert response["hits"][1]["title"] == "Aquaman"


def test_custom_search_params_with_sort_int(index_with_documents):
    index = index_with_documents()
    response = index.update_ranking_rules(
        ["words", "typo", "sort", "proximity", "attribute", "exactness"]
    )
    index.wait_for_task(response.task_uid)
    update = index.update_sortable_attributes(["release_date"])
    index.wait_for_task(update.task_uid)
    response = index.search("world", {"sort": ["release_date:asc"]})
    assert isinstance(response, dict)
    assert len(response["hits"]) == 12
    assert "facetDistribution" not in response
    assert response["hits"][0]["title"] == "Avengers: Infinity War"
    assert response["hits"][1]["title"] == "Redcon-1"


def test_custom_search_params_with_multiple_sort(index_with_documents):
    index = index_with_documents()
    response = index.update_ranking_rules(
        ["words", "typo", "sort", "proximity", "attribute", "exactness"]
    )
    index.wait_for_task(response.task_uid)
    update = index.update_sortable_attributes(["title", "release_date"])
    index.wait_for_task(update.task_uid)
    response = index.search("world", {"sort": ["title:asc", "release_date:asc"]})
    assert isinstance(response, dict)
    assert len(response["hits"]) == 12
    assert "facetDistribution" not in response
    assert response["hits"][0]["title"] == "Alita: Battle Angel"
    assert response["hits"][1]["title"] == "Aquaman"


def test_phrase_search(index_with_documents):
    response = index_with_documents().search('coco "dumbo"')
    assert isinstance(response, dict)
    assert len(response["hits"]) == 1
    assert "facetDistribution" not in response
    assert "title" in response["hits"][0]
    assert "poster" in response["hits"][0]
    assert "overview" in response["hits"][0]
    assert "release_date" in response["hits"][0]
    assert response["hits"][0]["title"] == "Dumbo"
    assert "_formatted" not in response["hits"][0]


def test_basic_search_on_nested_documents(index_with_documents, nested_movies):
    """Tests search with a simple query on nested fields."""
    response = index_with_documents("nested_fields_index", nested_movies).search("An awesome")
    assert isinstance(response, dict)
    assert response["hits"][0]["id"] == 5
    assert len(response["hits"]) == 1


def test_search_on_nested_documents_with_searchable_attributes(index_with_documents, nested_movies):
    """Tests search on nested fields with searchable attribute."""
    index = index_with_documents("nested_fields_index", nested_movies)
    response_searchable_attributes = index.update_searchable_attributes(["title", "info.comment"])
    index.wait_for_task(response_searchable_attributes.task_uid)
    response = index.search("An awesome")
    assert isinstance(response, dict)
    assert response["hits"][0]["id"] == 5
    assert len(response["hits"]) == 1


def test_search_on_nested_documents_with_sortable_attributes(index_with_documents, nested_movies):
    """Tests search on nested fields with searchable attribute and sortable attributes."""
    index = index_with_documents("nested_fields_index", nested_movies)
    response_settings = index.update_settings(
        {
            "searchableAttributes": ["title", "info.comment"],
            "sortableAttributes": ["info.reviewNb"],
        }
    )
    index.wait_for_task(response_settings.task_uid)
    response = index.search("", {"sort": ["info.reviewNb:desc"]})
    assert isinstance(response, dict)
    assert response["hits"][0]["id"] == 6


def test_custom_search_params_with_matching_strategy_all(index_with_documents):
    """Tests search with matching strategy param set to all"""
    response = index_with_documents().search(
        "man loves",
        {
            "limit": 5,
            "matchingStrategy": "all",
        },
    )

    assert isinstance(response, dict)
    assert len(response["hits"]) == 1


def test_custom_search_params_with_matching_strategy_last(index_with_documents):
    """Tests search with matching strategy param set to last"""
    response = index_with_documents().search(
        "man loves",
        {
            "limit": 5,
            "matchingStrategy": "last",
        },
    )

    assert isinstance(response, dict)
    assert len(response["hits"]) > 1


def test_custom_search_params_with_pagination_parameters(index_with_documents):
    """Tests search with matching strategy param set to last"""
    response = index_with_documents().search("", {"hitsPerPage": 1, "page": 1})

    assert isinstance(response, dict)
    assert len(response["hits"]) == 1
    assert response["hitsPerPage"] == 1
    assert response["page"] == 1
    assert response["totalPages"] is not None
    assert response["totalHits"] is not None
    assert "estimatedTotalHits" is not response


def test_custom_search_params_with_pagination_parameters_at_zero(index_with_documents):
    """Tests search with matching strategy param set to last"""
    response = index_with_documents().search("", {"hitsPerPage": 0, "page": 0})

    assert isinstance(response, dict)
    assert len(response["hits"]) == 0
    assert response["hitsPerPage"] == 0
    assert response["page"] == 0
    assert response["totalPages"] is not None
    assert response["totalHits"] is not None
    assert "estimatedTotalHits" is not response


<<<<<<< HEAD
def test_attributes_to_search_on_search(index_with_documents):
    response = index_with_documents().search(
        "How to Train Your Dragon", opt_params={"attributesToSearchOn": ["title", "overview"]}
    )
    assert response["hits"][0]["id"] == "166428"


def test_attributes_to_search_on_search_no_match(index_with_documents):
    response = index_with_documents().search(
        "How to Train Your Dragon", opt_params={"attributesToSearchOn": ["id"]}
    )
    assert response["hits"] == []
=======
@pytest.mark.usefixtures("enable_vector_search")
def test_vector_search(index_with_documents_and_vectors):
    response = index_with_documents_and_vectors().search(
        "How to Train Your Dragon", opt_params={"vector": [0.1, 0.2]}
    )

    assert response["hits"][0]["id"] == "287947"
    assert response["vector"] == [0.1, 0.2]
>>>>>>> f5943acf
<|MERGE_RESOLUTION|>--- conflicted
+++ resolved
@@ -445,7 +445,6 @@
     assert "estimatedTotalHits" is not response
 
 
-<<<<<<< HEAD
 def test_attributes_to_search_on_search(index_with_documents):
     response = index_with_documents().search(
         "How to Train Your Dragon", opt_params={"attributesToSearchOn": ["title", "overview"]}
@@ -458,7 +457,8 @@
         "How to Train Your Dragon", opt_params={"attributesToSearchOn": ["id"]}
     )
     assert response["hits"] == []
-=======
+
+    
 @pytest.mark.usefixtures("enable_vector_search")
 def test_vector_search(index_with_documents_and_vectors):
     response = index_with_documents_and_vectors().search(
@@ -467,4 +467,3 @@
 
     assert response["hits"][0]["id"] == "287947"
     assert response["vector"] == [0.1, 0.2]
->>>>>>> f5943acf
