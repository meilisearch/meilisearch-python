--- conflicted
+++ resolved
@@ -276,30 +276,36 @@
     }
 
 
-@fixture
-<<<<<<< HEAD
+
+@fixture
+def enable_composite_embedders():
+    requests.patch(
+        f"{common.BASE_URL}/experimental-features",
+        headers={"Authorization": f"Bearer {common.MASTER_KEY}"},
+        json={"compositeEmbedders": True},
+        timeout=10,
+    )
+    yield
+    requests.patch(
+        f"{common.BASE_URL}/experimental-features",
+        headers={"Authorization": f"Bearer {common.MASTER_KEY}"},
+        json={"compositeEmbedders": False},
+        timeout=10,
+    )
+
+
+@fixture
 def enable_network_options():
     requests.patch(
         f"{common.BASE_URL}/experimental-features",
         headers={"Authorization": f"Bearer {common.MASTER_KEY}"},
         json={"network": True},
-=======
-def enable_composite_embedders():
-    requests.patch(
-        f"{common.BASE_URL}/experimental-features",
-        headers={"Authorization": f"Bearer {common.MASTER_KEY}"},
-        json={"compositeEmbedders": True},
->>>>>>> 39f8263c
-        timeout=10,
-    )
-    yield
-    requests.patch(
-        f"{common.BASE_URL}/experimental-features",
-        headers={"Authorization": f"Bearer {common.MASTER_KEY}"},
-<<<<<<< HEAD
+        timeout=10,
+    )
+    yield
+    requests.patch(
+        f"{common.BASE_URL}/experimental-features",
+        headers={"Authorization": f"Bearer {common.MASTER_KEY}"},
         json={"network": False},
-=======
-        json={"compositeEmbedders": False},
->>>>>>> 39f8263c
         timeout=10,
     )