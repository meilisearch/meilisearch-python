{
    "_meta": {
        "hash": {
<<<<<<< HEAD
            "sha256": "3c0541cb8b13024839330de0537edd913ebaecc04ad5290d9ad70fee7070bb8b"
=======
            "sha256": "2d1d88df1da9b40f096dadb7770166ba98c55ee2b21d8db9a13a1946a5ff0bef"
>>>>>>> d174f3ea
        },
        "pipfile-spec": 6,
        "requires": {
            "python_version": "3.7"
        },
        "sources": [
            {
                "name": "pypi",
                "url": "https://pypi.org/simple",
                "verify_ssl": true
            }
        ]
    },
    "default": {
        "astroid": {
            "hashes": [
                "sha256:71ea07f44df9568a75d0f354c49143a4575d90645e9fead6dfb52c26a85ed13a",
                "sha256:840947ebfa8b58f318d42301cf8c0a20fd794a33b61cc4638e28e9e61ba32f42"
            ],
            "version": "==2.3.3"
        },
        "certifi": {
            "hashes": [
                "sha256:017c25db2a153ce562900032d5bc68e9f191e44e9a0f762f373977de9df1fbb3",
                "sha256:25b64c7da4cd7479594d035c08c2d809eb4aab3a26e5a990ea98cc450c320f1f"
            ],
            "version": "==2019.11.28"
        },
        "chardet": {
            "hashes": [
                "sha256:84ab92ed1c4d4f16916e05906b6b75a6c0fb5db821cc65e70cbd64a3e2a5eaae",
                "sha256:fc323ffcaeaed0e0a02bf4d117757b98aed530d9ed4531e3e15460124c106691"
            ],
            "version": "==3.0.4"
        },
        "idna": {
            "hashes": [
                "sha256:c357b3f628cf53ae2c4c05627ecc484553142ca23264e593d327bcde5e9c3407",
                "sha256:ea8b7f6188e6fa117537c3df7da9fc686d485087abf6ac197f9c46432f7e4a3c"
            ],
            "version": "==2.8"
        },
        "isort": {
            "hashes": [
                "sha256:54da7e92468955c4fceacd0c86bd0ec997b0e1ee80d97f67c35a78b719dccab1",
                "sha256:6e811fcb295968434526407adb8796944f1988c5b65e8139058f2014cbe100fd"
            ],
            "version": "==4.3.21"
        },
        "lazy-object-proxy": {
            "hashes": [
                "sha256:0c4b206227a8097f05c4dbdd323c50edf81f15db3b8dc064d08c62d37e1a504d",
                "sha256:194d092e6f246b906e8f70884e620e459fc54db3259e60cf69a4d66c3fda3449",
                "sha256:1be7e4c9f96948003609aa6c974ae59830a6baecc5376c25c92d7d697e684c08",
                "sha256:4677f594e474c91da97f489fea5b7daa17b5517190899cf213697e48d3902f5a",
                "sha256:48dab84ebd4831077b150572aec802f303117c8cc5c871e182447281ebf3ac50",
                "sha256:5541cada25cd173702dbd99f8e22434105456314462326f06dba3e180f203dfd",
                "sha256:59f79fef100b09564bc2df42ea2d8d21a64fdcda64979c0fa3db7bdaabaf6239",
                "sha256:8d859b89baf8ef7f8bc6b00aa20316483d67f0b1cbf422f5b4dc56701c8f2ffb",
                "sha256:9254f4358b9b541e3441b007a0ea0764b9d056afdeafc1a5569eee1cc6c1b9ea",
                "sha256:9651375199045a358eb6741df3e02a651e0330be090b3bc79f6d0de31a80ec3e",
                "sha256:97bb5884f6f1cdce0099f86b907aa41c970c3c672ac8b9c8352789e103cf3156",
                "sha256:9b15f3f4c0f35727d3a0fba4b770b3c4ebbb1fa907dbcc046a1d2799f3edd142",
                "sha256:a2238e9d1bb71a56cd710611a1614d1194dc10a175c1e08d75e1a7bcc250d442",
                "sha256:a6ae12d08c0bf9909ce12385803a543bfe99b95fe01e752536a60af2b7797c62",
                "sha256:ca0a928a3ddbc5725be2dd1cf895ec0a254798915fb3a36af0964a0a4149e3db",
                "sha256:cb2c7c57005a6804ab66f106ceb8482da55f5314b7fcb06551db1edae4ad1531",
                "sha256:d74bb8693bf9cf75ac3b47a54d716bbb1a92648d5f781fc799347cfc95952383",
                "sha256:d945239a5639b3ff35b70a88c5f2f491913eb94871780ebfabb2568bd58afc5a",
                "sha256:eba7011090323c1dadf18b3b689845fd96a61ba0a1dfbd7f24b921398affc357",
                "sha256:efa1909120ce98bbb3777e8b6f92237f5d5c8ea6758efea36a473e1d38f7d3e4",
                "sha256:f3900e8a5de27447acbf900b4750b0ddfd7ec1ea7fbaf11dfa911141bc522af0"
            ],
            "version": "==1.4.3"
        },
        "mako": {
            "hashes": [
                "sha256:a36919599a9b7dc5d86a7a8988f23a9a3a3d083070023bab23d64f7f1d1e0a4b"
            ],
            "version": "==1.1.0"
        },
        "markdown": {
            "hashes": [
                "sha256:2e50876bcdd74517e7b71f3e7a76102050edec255b3983403f1a63e7c8a41e7a",
                "sha256:56a46ac655704b91e5b7e6326ce43d5ef72411376588afa1dd90e881b83c7e8c"
            ],
            "version": "==3.1.1"
        },
        "markupsafe": {
            "hashes": [
                "sha256:00bc623926325b26bb9605ae9eae8a215691f33cae5df11ca5424f06f2d1f473",
                "sha256:09027a7803a62ca78792ad89403b1b7a73a01c8cb65909cd876f7fcebd79b161",
                "sha256:09c4b7f37d6c648cb13f9230d847adf22f8171b1ccc4d5682398e77f40309235",
                "sha256:1027c282dad077d0bae18be6794e6b6b8c91d58ed8a8d89a89d59693b9131db5",
                "sha256:24982cc2533820871eba85ba648cd53d8623687ff11cbb805be4ff7b4c971aff",
                "sha256:29872e92839765e546828bb7754a68c418d927cd064fd4708fab9fe9c8bb116b",
                "sha256:43a55c2930bbc139570ac2452adf3d70cdbb3cfe5912c71cdce1c2c6bbd9c5d1",
                "sha256:46c99d2de99945ec5cb54f23c8cd5689f6d7177305ebff350a58ce5f8de1669e",
                "sha256:500d4957e52ddc3351cabf489e79c91c17f6e0899158447047588650b5e69183",
                "sha256:535f6fc4d397c1563d08b88e485c3496cf5784e927af890fb3c3aac7f933ec66",
                "sha256:62fe6c95e3ec8a7fad637b7f3d372c15ec1caa01ab47926cfdf7a75b40e0eac1",
                "sha256:6dd73240d2af64df90aa7c4e7481e23825ea70af4b4922f8ede5b9e35f78a3b1",
                "sha256:717ba8fe3ae9cc0006d7c451f0bb265ee07739daf76355d06366154ee68d221e",
                "sha256:79855e1c5b8da654cf486b830bd42c06e8780cea587384cf6545b7d9ac013a0b",
                "sha256:7c1699dfe0cf8ff607dbdcc1e9b9af1755371f92a68f706051cc8c37d447c905",
                "sha256:88e5fcfb52ee7b911e8bb6d6aa2fd21fbecc674eadd44118a9cc3863f938e735",
                "sha256:8defac2f2ccd6805ebf65f5eeb132adcf2ab57aa11fdf4c0dd5169a004710e7d",
                "sha256:98c7086708b163d425c67c7a91bad6e466bb99d797aa64f965e9d25c12111a5e",
                "sha256:9add70b36c5666a2ed02b43b335fe19002ee5235efd4b8a89bfcf9005bebac0d",
                "sha256:9bf40443012702a1d2070043cb6291650a0841ece432556f784f004937f0f32c",
                "sha256:ade5e387d2ad0d7ebf59146cc00c8044acbd863725f887353a10df825fc8ae21",
                "sha256:b00c1de48212e4cc9603895652c5c410df699856a2853135b3967591e4beebc2",
                "sha256:b1282f8c00509d99fef04d8ba936b156d419be841854fe901d8ae224c59f0be5",
                "sha256:b2051432115498d3562c084a49bba65d97cf251f5a331c64a12ee7e04dacc51b",
                "sha256:ba59edeaa2fc6114428f1637ffff42da1e311e29382d81b339c1817d37ec93c6",
                "sha256:c8716a48d94b06bb3b2524c2b77e055fb313aeb4ea620c8dd03a105574ba704f",
                "sha256:cd5df75523866410809ca100dc9681e301e3c27567cf498077e8551b6d20e42f",
                "sha256:e249096428b3ae81b08327a63a485ad0878de3fb939049038579ac0ef61e17e7"
            ],
            "version": "==1.1.1"
        },
        "mccabe": {
            "hashes": [
                "sha256:ab8a6258860da4b6677da4bd2fe5dc2c659cff31b3ee4f7f5d64e79735b80d42",
                "sha256:dd8d182285a0fe56bace7f45b5e7d1a6ebcbf524e8f3bd87eb0f125271b8831f"
            ],
            "version": "==0.6.1"
        },
        "multidict": {
            "hashes": [
                "sha256:07f9a6bf75ad675d53956b2c6a2d4ef2fa63132f33ecc99e9c24cf93beb0d10b",
                "sha256:0ffe4d4d28cbe9801952bfb52a8095dd9ffecebd93f84bdf973c76300de783c5",
                "sha256:1b605272c558e4c659dbaf0fb32a53bfede44121bcf77b356e6e906867b958b7",
                "sha256:205a011e636d885af6dd0029e41e3514a46e05bb2a43251a619a6e8348b96fc0",
                "sha256:250632316295f2311e1ed43e6b26a63b0216b866b45c11441886ac1543ca96e1",
                "sha256:2bc9c2579312c68a3552ee816311c8da76412e6f6a9cf33b15152e385a572d2a",
                "sha256:318aadf1cfb6741c555c7dd83d94f746dc95989f4f106b25b8a83dfb547f2756",
                "sha256:42cdd649741a14b0602bf15985cad0dd4696a380081a3319cd1ead46fd0f0fab",
                "sha256:5159c4975931a1a78bf6602bbebaa366747fce0a56cb2111f44789d2c45e379f",
                "sha256:87e26d8b89127c25659e962c61a4c655ec7445d19150daea0759516884ecb8b4",
                "sha256:891b7e142885e17a894d9d22b0349b92bb2da4769b4e675665d0331c08719be5",
                "sha256:8d919034420378132d074bf89df148d0193e9780c9fe7c0e495e895b8af4d8a2",
                "sha256:9c890978e2b37dd0dc1bd952da9a5d9f245d4807bee33e3517e4119c48d66f8c",
                "sha256:a37433ce8cdb35fc9e6e47e1606fa1bfd6d70440879038dca7d8dd023197eaa9",
                "sha256:c626029841ada34c030b94a00c573a0c7575fe66489cde148785b6535397d675",
                "sha256:cfec9d001a83dc73580143f3c77e898cf7ad78b27bb5e64dbe9652668fcafec7",
                "sha256:efaf1b18ea6c1f577b1371c0159edbe4749558bfe983e13aa24d0a0c01e1ad7b"
            ],
            "version": "==4.6.1"
        },
        "pdoc3": {
            "hashes": [
                "sha256:df43a7f1a139a5a61e778f424f167719acc33ed71bf13b6c34c7ebd139866eb7"
            ],
            "index": "pypi",
            "version": "==0.7.2"
        },
        "pylint": {
            "hashes": [
                "sha256:3db5468ad013380e987410a8d6956226963aed94ecb5f9d3a28acca6d9ac36cd",
                "sha256:886e6afc935ea2590b462664b161ca9a5e40168ea99e5300935f6591ad467df4"
            ],
            "index": "pypi",
            "version": "==2.4.4"
        },
        "pyyaml": {
            "hashes": [
                "sha256:0e7f69397d53155e55d10ff68fdfb2cf630a35e6daf65cf0bdeaf04f127c09dc",
                "sha256:2e9f0b7c5914367b0916c3c104a024bb68f269a486b9d04a2e8ac6f6597b7803",
                "sha256:35ace9b4147848cafac3db142795ee42deebe9d0dad885ce643928e88daebdcc",
                "sha256:38a4f0d114101c58c0f3a88aeaa44d63efd588845c5a2df5290b73db8f246d15",
                "sha256:483eb6a33b671408c8529106df3707270bfacb2447bf8ad856a4b4f57f6e3075",
                "sha256:4b6be5edb9f6bb73680f5bf4ee08ff25416d1400fbd4535fe0069b2994da07cd",
                "sha256:7f38e35c00e160db592091751d385cd7b3046d6d51f578b29943225178257b31",
                "sha256:8100c896ecb361794d8bfdb9c11fce618c7cf83d624d73d5ab38aef3bc82d43f",
                "sha256:c0ee8eca2c582d29c3c2ec6e2c4f703d1b7f1fb10bc72317355a746057e7346c",
                "sha256:e4c015484ff0ff197564917b4b4246ca03f411b9bd7f16e02a2f586eb48b6d04",
                "sha256:ebc4ed52dcc93eeebeae5cf5deb2ae4347b3a81c3fa12b0b8c976544829396a4"
            ],
            "version": "==5.2"
        },
        "requests": {
            "hashes": [
                "sha256:11e007a8a2aa0323f5a921e9e6a2d7e4e67d9877e85773fba9ba6419025cbeb4",
                "sha256:9cf5292fcd0f598c671cfc1e0d7d1a7f13bb8085e9a590f48c010551dc6c4b31"
            ],
            "index": "pypi",
            "version": "==2.22.0"
        },
        "six": {
            "hashes": [
                "sha256:1f1b7d42e254082a9db6279deae68afb421ceba6158efa6131de7b3003ee93fd",
                "sha256:30f610279e8b2578cab6db20741130331735c781b56053c59c4076da27f06b66"
            ],
            "version": "==1.13.0"
        },
        "typed-ast": {
            "hashes": [
                "sha256:1170afa46a3799e18b4c977777ce137bb53c7485379d9706af8a59f2ea1aa161",
                "sha256:18511a0b3e7922276346bcb47e2ef9f38fb90fd31cb9223eed42c85d1312344e",
                "sha256:262c247a82d005e43b5b7f69aff746370538e176131c32dda9cb0f324d27141e",
                "sha256:2b907eb046d049bcd9892e3076c7a6456c93a25bebfe554e931620c90e6a25b0",
                "sha256:354c16e5babd09f5cb0ee000d54cfa38401d8b8891eefa878ac772f827181a3c",
                "sha256:48e5b1e71f25cfdef98b013263a88d7145879fbb2d5185f2a0c79fa7ebbeae47",
                "sha256:4e0b70c6fc4d010f8107726af5fd37921b666f5b31d9331f0bd24ad9a088e631",
                "sha256:630968c5cdee51a11c05a30453f8cd65e0cc1d2ad0d9192819df9978984529f4",
                "sha256:66480f95b8167c9c5c5c87f32cf437d585937970f3fc24386f313a4c97b44e34",
                "sha256:71211d26ffd12d63a83e079ff258ac9d56a1376a25bc80b1cdcdf601b855b90b",
                "sha256:7954560051331d003b4e2b3eb822d9dd2e376fa4f6d98fee32f452f52dd6ebb2",
                "sha256:838997f4310012cf2e1ad3803bce2f3402e9ffb71ded61b5ee22617b3a7f6b6e",
                "sha256:95bd11af7eafc16e829af2d3df510cecfd4387f6453355188342c3e79a2ec87a",
                "sha256:bc6c7d3fa1325a0c6613512a093bc2a2a15aeec350451cbdf9e1d4bffe3e3233",
                "sha256:cc34a6f5b426748a507dd5d1de4c1978f2eb5626d51326e43280941206c209e1",
                "sha256:d755f03c1e4a51e9b24d899561fec4ccaf51f210d52abdf8c07ee2849b212a36",
                "sha256:d7c45933b1bdfaf9f36c579671fec15d25b06c8398f113dab64c18ed1adda01d",
                "sha256:d896919306dd0aa22d0132f62a1b78d11aaf4c9fc5b3410d3c666b818191630a",
                "sha256:fdc1c9bbf79510b76408840e009ed65958feba92a88833cdceecff93ae8fff66",
                "sha256:ffde2fbfad571af120fcbfbbc61c72469e72f550d676c3342492a9dfdefb8f12"
            ],
            "markers": "implementation_name == 'cpython' and python_version < '3.8'",
            "version": "==1.4.0"
        },
        "urllib3": {
            "hashes": [
                "sha256:a8a318824cc77d1fd4b2bec2ded92646630d7fe8619497b142c84a9e6f5a7293",
                "sha256:f3c5fd51747d450d4dcf6f923c81f78f811aab8205fda64b0aba34a4e48b0745"
            ],
            "version": "==1.25.7"
        },
        "vcrpy": {
            "hashes": [
                "sha256:27cc696df66d77703eab5cdfa041b2f9877bbf2b54bcd390de89a4be964ca536",
                "sha256:3203170a13fe26407183768fab48af10086fa22d487b3887859c89fd47e69935"
            ],
            "index": "pypi",
            "version": "==2.1.1"
        },
        "wrapt": {
            "hashes": [
                "sha256:565a021fd19419476b9362b05eeaa094178de64f8361e44468f9e9d7843901e1"
            ],
            "version": "==1.11.2"
        },
        "yarl": {
            "hashes": [
                "sha256:0c2ab325d33f1b824734b3ef51d4d54a54e0e7a23d13b86974507602334c2cce",
                "sha256:0ca2f395591bbd85ddd50a82eb1fde9c1066fafe888c5c7cc1d810cf03fd3cc6",
                "sha256:2098a4b4b9d75ee352807a95cdf5f10180db903bc5b7270715c6bbe2551f64ce",
                "sha256:25e66e5e2007c7a39541ca13b559cd8ebc2ad8fe00ea94a2aad28a9b1e44e5ae",
                "sha256:26d7c90cb04dee1665282a5d1a998defc1a9e012fdca0f33396f81508f49696d",
                "sha256:308b98b0c8cd1dfef1a0311dc5e38ae8f9b58349226aa0533f15a16717ad702f",
                "sha256:3ce3d4f7c6b69c4e4f0704b32eca8123b9c58ae91af740481aa57d7857b5e41b",
                "sha256:58cd9c469eced558cd81aa3f484b2924e8897049e06889e8ff2510435b7ef74b",
                "sha256:5b10eb0e7f044cf0b035112446b26a3a2946bca9d7d7edb5e54a2ad2f6652abb",
                "sha256:6faa19d3824c21bcbfdfce5171e193c8b4ddafdf0ac3f129ccf0cdfcb083e462",
                "sha256:944494be42fa630134bf907714d40207e646fd5a94423c90d5b514f7b0713fea",
                "sha256:a161de7e50224e8e3de6e184707476b5a989037dcb24292b391a3d66ff158e70",
                "sha256:a4844ebb2be14768f7994f2017f70aca39d658a96c786211be5ddbe1c68794c1",
                "sha256:c2b509ac3d4b988ae8769901c66345425e361d518aecbe4acbfc2567e416626a",
                "sha256:c9959d49a77b0e07559e579f38b2f3711c2b8716b8410b320bf9713013215a1b",
                "sha256:d8cdee92bc930d8b09d8bd2043cedd544d9c8bd7436a77678dd602467a993080",
                "sha256:e15199cdb423316e15f108f51249e44eb156ae5dba232cb73be555324a1d49c2"
            ],
            "markers": "python_version >= '3.6'",
            "version": "==1.4.2"
        }
    },
    "develop": {
        "astroid": {
            "hashes": [
                "sha256:71ea07f44df9568a75d0f354c49143a4575d90645e9fead6dfb52c26a85ed13a",
                "sha256:840947ebfa8b58f318d42301cf8c0a20fd794a33b61cc4638e28e9e61ba32f42"
            ],
            "version": "==2.3.3"
        },
        "attrs": {
            "hashes": [
                "sha256:08a96c641c3a74e44eb59afb61a24f2cb9f4d7188748e76ba4bb5edfa3cb7d1c",
                "sha256:f7b7ce16570fe9965acd6d30101a28f62fb4a7f9e926b3bbc9b61f8b04247e72"
            ],
            "version": "==19.3.0"
        },
        "importlib-metadata": {
            "hashes": [
                "sha256:3a8b2dfd0a2c6a3636e7c016a7e54ae04b997d30e69d5eacdca7a6c2221a1402",
                "sha256:41e688146d000891f32b1669e8573c57e39e5060e7f5f647aa617cd9a9568278"
            ],
            "markers": "python_version < '3.8'",
            "version": "==1.2.0"
        },
        "isort": {
            "hashes": [
                "sha256:54da7e92468955c4fceacd0c86bd0ec997b0e1ee80d97f67c35a78b719dccab1",
                "sha256:6e811fcb295968434526407adb8796944f1988c5b65e8139058f2014cbe100fd"
            ],
            "version": "==4.3.21"
        },
        "lazy-object-proxy": {
            "hashes": [
                "sha256:0c4b206227a8097f05c4dbdd323c50edf81f15db3b8dc064d08c62d37e1a504d",
                "sha256:194d092e6f246b906e8f70884e620e459fc54db3259e60cf69a4d66c3fda3449",
                "sha256:1be7e4c9f96948003609aa6c974ae59830a6baecc5376c25c92d7d697e684c08",
                "sha256:4677f594e474c91da97f489fea5b7daa17b5517190899cf213697e48d3902f5a",
                "sha256:48dab84ebd4831077b150572aec802f303117c8cc5c871e182447281ebf3ac50",
                "sha256:5541cada25cd173702dbd99f8e22434105456314462326f06dba3e180f203dfd",
                "sha256:59f79fef100b09564bc2df42ea2d8d21a64fdcda64979c0fa3db7bdaabaf6239",
                "sha256:8d859b89baf8ef7f8bc6b00aa20316483d67f0b1cbf422f5b4dc56701c8f2ffb",
                "sha256:9254f4358b9b541e3441b007a0ea0764b9d056afdeafc1a5569eee1cc6c1b9ea",
                "sha256:9651375199045a358eb6741df3e02a651e0330be090b3bc79f6d0de31a80ec3e",
                "sha256:97bb5884f6f1cdce0099f86b907aa41c970c3c672ac8b9c8352789e103cf3156",
                "sha256:9b15f3f4c0f35727d3a0fba4b770b3c4ebbb1fa907dbcc046a1d2799f3edd142",
                "sha256:a2238e9d1bb71a56cd710611a1614d1194dc10a175c1e08d75e1a7bcc250d442",
                "sha256:a6ae12d08c0bf9909ce12385803a543bfe99b95fe01e752536a60af2b7797c62",
                "sha256:ca0a928a3ddbc5725be2dd1cf895ec0a254798915fb3a36af0964a0a4149e3db",
                "sha256:cb2c7c57005a6804ab66f106ceb8482da55f5314b7fcb06551db1edae4ad1531",
                "sha256:d74bb8693bf9cf75ac3b47a54d716bbb1a92648d5f781fc799347cfc95952383",
                "sha256:d945239a5639b3ff35b70a88c5f2f491913eb94871780ebfabb2568bd58afc5a",
                "sha256:eba7011090323c1dadf18b3b689845fd96a61ba0a1dfbd7f24b921398affc357",
                "sha256:efa1909120ce98bbb3777e8b6f92237f5d5c8ea6758efea36a473e1d38f7d3e4",
                "sha256:f3900e8a5de27447acbf900b4750b0ddfd7ec1ea7fbaf11dfa911141bc522af0"
            ],
            "version": "==1.4.3"
        },
        "mccabe": {
            "hashes": [
                "sha256:ab8a6258860da4b6677da4bd2fe5dc2c659cff31b3ee4f7f5d64e79735b80d42",
                "sha256:dd8d182285a0fe56bace7f45b5e7d1a6ebcbf524e8f3bd87eb0f125271b8831f"
            ],
            "version": "==0.6.1"
        },
        "more-itertools": {
            "hashes": [
                "sha256:b84b238cce0d9adad5ed87e745778d20a3f8487d0f0cb8b8a586816c7496458d",
                "sha256:c833ef592a0324bcc6a60e48440da07645063c453880c9477ceb22490aec1564"
            ],
            "version": "==8.0.2"
        },
        "packaging": {
            "hashes": [
                "sha256:28b924174df7a2fa32c1953825ff29c61e2f5e082343165438812f00d3a7fc47",
                "sha256:d9551545c6d761f3def1677baf08ab2a3ca17c56879e70fecba2fc4dde4ed108"
            ],
            "version": "==19.2"
        },
        "pluggy": {
            "hashes": [
                "sha256:15b2acde666561e1298d71b523007ed7364de07029219b604cf808bfa1c765b0",
                "sha256:966c145cd83c96502c3c3868f50408687b38434af77734af1e9ca461a4081d2d"
            ],
            "version": "==0.13.1"
        },
        "py": {
            "hashes": [
                "sha256:64f65755aee5b381cea27766a3a147c3f15b9b6b9ac88676de66ba2ae36793fa",
                "sha256:dc639b046a6e2cff5bbe40194ad65936d6ba360b52b3c3fe1d08a82dd50b5e53"
            ],
            "version": "==1.8.0"
        },
        "pylint": {
            "hashes": [
                "sha256:3db5468ad013380e987410a8d6956226963aed94ecb5f9d3a28acca6d9ac36cd",
                "sha256:886e6afc935ea2590b462664b161ca9a5e40168ea99e5300935f6591ad467df4"
            ],
            "index": "pypi",
            "version": "==2.4.4"
        },
        "pyparsing": {
            "hashes": [
                "sha256:20f995ecd72f2a1f4bf6b072b63b22e2eb457836601e76d6e5dfcd75436acc1f",
                "sha256:4ca62001be367f01bd3e92ecbb79070272a9d4964dce6a48a82ff0b8bc7e683a"
            ],
            "version": "==2.4.5"
        },
        "pytest": {
            "hashes": [
                "sha256:63344a2e3bce2e4d522fd62b4fdebb647c019f1f9e4ca075debbd13219db4418",
                "sha256:f67403f33b2b1d25a6756184077394167fe5e2f9d8bdaab30707d19ccec35427"
            ],
            "index": "pypi",
            "version": "==5.3.1"
        },
        "six": {
            "hashes": [
                "sha256:1f1b7d42e254082a9db6279deae68afb421ceba6158efa6131de7b3003ee93fd",
                "sha256:30f610279e8b2578cab6db20741130331735c781b56053c59c4076da27f06b66"
            ],
            "version": "==1.13.0"
        },
        "typed-ast": {
            "hashes": [
                "sha256:1170afa46a3799e18b4c977777ce137bb53c7485379d9706af8a59f2ea1aa161",
                "sha256:18511a0b3e7922276346bcb47e2ef9f38fb90fd31cb9223eed42c85d1312344e",
                "sha256:262c247a82d005e43b5b7f69aff746370538e176131c32dda9cb0f324d27141e",
                "sha256:2b907eb046d049bcd9892e3076c7a6456c93a25bebfe554e931620c90e6a25b0",
                "sha256:354c16e5babd09f5cb0ee000d54cfa38401d8b8891eefa878ac772f827181a3c",
                "sha256:48e5b1e71f25cfdef98b013263a88d7145879fbb2d5185f2a0c79fa7ebbeae47",
                "sha256:4e0b70c6fc4d010f8107726af5fd37921b666f5b31d9331f0bd24ad9a088e631",
                "sha256:630968c5cdee51a11c05a30453f8cd65e0cc1d2ad0d9192819df9978984529f4",
                "sha256:66480f95b8167c9c5c5c87f32cf437d585937970f3fc24386f313a4c97b44e34",
                "sha256:71211d26ffd12d63a83e079ff258ac9d56a1376a25bc80b1cdcdf601b855b90b",
                "sha256:7954560051331d003b4e2b3eb822d9dd2e376fa4f6d98fee32f452f52dd6ebb2",
                "sha256:838997f4310012cf2e1ad3803bce2f3402e9ffb71ded61b5ee22617b3a7f6b6e",
                "sha256:95bd11af7eafc16e829af2d3df510cecfd4387f6453355188342c3e79a2ec87a",
                "sha256:bc6c7d3fa1325a0c6613512a093bc2a2a15aeec350451cbdf9e1d4bffe3e3233",
                "sha256:cc34a6f5b426748a507dd5d1de4c1978f2eb5626d51326e43280941206c209e1",
                "sha256:d755f03c1e4a51e9b24d899561fec4ccaf51f210d52abdf8c07ee2849b212a36",
                "sha256:d7c45933b1bdfaf9f36c579671fec15d25b06c8398f113dab64c18ed1adda01d",
                "sha256:d896919306dd0aa22d0132f62a1b78d11aaf4c9fc5b3410d3c666b818191630a",
                "sha256:fdc1c9bbf79510b76408840e009ed65958feba92a88833cdceecff93ae8fff66",
                "sha256:ffde2fbfad571af120fcbfbbc61c72469e72f550d676c3342492a9dfdefb8f12"
            ],
            "markers": "implementation_name == 'cpython' and python_version < '3.8'",
            "version": "==1.4.0"
        },
        "wcwidth": {
            "hashes": [
                "sha256:3df37372226d6e63e1b1e1eda15c594bca98a22d33a23832a90998faa96bc65e",
                "sha256:f4ebe71925af7b40a864553f761ed559b43544f8f71746c2d756c7fe788ade7c"
            ],
            "version": "==0.1.7"
        },
        "wrapt": {
            "hashes": [
                "sha256:565a021fd19419476b9362b05eeaa094178de64f8361e44468f9e9d7843901e1"
            ],
            "version": "==1.11.2"
        },
        "zipp": {
            "hashes": [
                "sha256:3718b1cbcd963c7d4c5511a8240812904164b7f381b647143a89d3b98f9bcd8e",
                "sha256:f06903e9f1f43b12d371004b4ac7b06ab39a44adc747266928ae6debfa7b3335"
            ],
            "version": "==0.6.0"
        }
    }
}<|MERGE_RESOLUTION|>--- conflicted
+++ resolved
@@ -1,11 +1,7 @@
 {
     "_meta": {
         "hash": {
-<<<<<<< HEAD
             "sha256": "3c0541cb8b13024839330de0537edd913ebaecc04ad5290d9ad70fee7070bb8b"
-=======
-            "sha256": "2d1d88df1da9b40f096dadb7770166ba98c55ee2b21d8db9a13a1946a5ff0bef"
->>>>>>> d174f3ea
         },
         "pipfile-spec": 6,
         "requires": {
