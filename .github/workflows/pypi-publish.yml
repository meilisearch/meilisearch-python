name: PyPI

on:
  push:
    tags:
      - v*

jobs:
  deploy:
    runs-on: ubuntu-latest
    steps:
<<<<<<< HEAD
      - uses: actions/checkout@v3
      - name: Set up Python
        uses: actions/setup-python@v4
        with:
          python-version: '3.7'
      - name: Check release validity
        run: sh .github/scripts/check-release.sh
      - name: Install pipenv
        run: |
          pip install pipx
          pipx install pipenv
      - name: Install dependencies
        run: |
          pipenv install
          pipenv run pip3 install build setuptools wheel twine
      - name: Build and publish
        env:
          TWINE_USERNAME: ${{ secrets.PYPI_USERNAME }}
          TWINE_PASSWORD: ${{ secrets.PYPI_PASSWORD }}
        run: |
          pipenv run python3 -m build
          pipenv run twine upload dist/*
=======
    - uses: actions/checkout@v3
    - name: Set up Python
      uses: actions/setup-python@v4
      with:
        python-version: '3.8'
    - name: Check release validity
      run: sh .github/scripts/check-release.sh
    - name: Install pipenv
      run: |
        pip install pipx
        pipx install pipenv
    - name: Install dependencies
      run: |
        pipenv install
        pipenv run pip3 install build setuptools wheel twine
    - name: Build and publish
      env:
        TWINE_USERNAME: ${{ secrets.PYPI_USERNAME }}
        TWINE_PASSWORD: ${{ secrets.PYPI_PASSWORD }}
      run: |
        pipenv run python3 -m build
        pipenv run twine upload dist/*
>>>>>>> 92bc8c32
<|MERGE_RESOLUTION|>--- conflicted
+++ resolved
@@ -9,12 +9,11 @@
   deploy:
     runs-on: ubuntu-latest
     steps:
-<<<<<<< HEAD
       - uses: actions/checkout@v3
       - name: Set up Python
         uses: actions/setup-python@v4
         with:
-          python-version: '3.7'
+          python-version: '3.8'
       - name: Check release validity
         run: sh .github/scripts/check-release.sh
       - name: Install pipenv
@@ -31,28 +30,4 @@
           TWINE_PASSWORD: ${{ secrets.PYPI_PASSWORD }}
         run: |
           pipenv run python3 -m build
-          pipenv run twine upload dist/*
-=======
-    - uses: actions/checkout@v3
-    - name: Set up Python
-      uses: actions/setup-python@v4
-      with:
-        python-version: '3.8'
-    - name: Check release validity
-      run: sh .github/scripts/check-release.sh
-    - name: Install pipenv
-      run: |
-        pip install pipx
-        pipx install pipenv
-    - name: Install dependencies
-      run: |
-        pipenv install
-        pipenv run pip3 install build setuptools wheel twine
-    - name: Build and publish
-      env:
-        TWINE_USERNAME: ${{ secrets.PYPI_USERNAME }}
-        TWINE_PASSWORD: ${{ secrets.PYPI_PASSWORD }}
-      run: |
-        pipenv run python3 -m build
-        pipenv run twine upload dist/*
->>>>>>> 92bc8c32
+          pipenv run twine upload dist/*