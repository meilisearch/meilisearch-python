--- conflicted
+++ resolved
@@ -1,10 +1,6 @@
-<<<<<<< HEAD
 from __future__ import annotations
 
-__version__ = "0.19.2"
-=======
 __version__ = "0.20.0"
->>>>>>> 176b9877
 
 def qualified_version() -> str:
     """Get the qualified version of this module."""
