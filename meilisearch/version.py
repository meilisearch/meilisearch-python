<<<<<<< HEAD
__version__ = "0.22.0"
=======
from __future__ import annotations

__version__ = "0.21.0"
>>>>>>> 1162b9d1

def qualified_version() -> str:
    """Get the qualified version of this module."""

    return f"Meilisearch Python (v{__version__})"<|MERGE_RESOLUTION|>--- conflicted
+++ resolved
@@ -1,10 +1,6 @@
-<<<<<<< HEAD
-__version__ = "0.22.0"
-=======
 from __future__ import annotations
 
-__version__ = "0.21.0"
->>>>>>> 1162b9d1
+__version__ = "0.22.0"
 
 def qualified_version() -> str:
     """Get the qualified version of this module."""
