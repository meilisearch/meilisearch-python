from __future__ import annotations

from enum import Enum
from typing import Any, Dict, Iterator, List, Optional

from camel_converter import to_snake
from camel_converter.pydantic_base import CamelBase


class IndexStats:
    __dict: Dict

    def __init__(self, doc: Dict[str, Any]) -> None:
        self.__dict = doc
        for key, val in doc.items():
            key = to_snake(key)
            if isinstance(val, dict):
                setattr(self, key, IndexStats(val))
            else:
                setattr(self, key, val)

    def __getattr__(self, attr: str) -> Any:
        if attr in self.__dict.keys():
            return self.__dict[attr]
        raise AttributeError(f"{self.__class__.__name__} object has no attribute {attr}")

    def __iter__(self) -> Iterator:
        return iter(self.__dict__.items())


class Faceting(CamelBase):
    max_values_per_facet: int
    sort_facet_values_by: Optional[Dict[str, str]] = None


class Pagination(CamelBase):
    max_total_hits: int


class MinWordSizeForTypos(CamelBase):
    one_typo: Optional[int] = None
    two_typos: Optional[int] = None


class TypoTolerance(CamelBase):
    enabled: bool = True
    disable_on_attributes: Optional[List[str]] = None
    disable_on_words: Optional[List[str]] = None
    min_word_size_for_typos: Optional[MinWordSizeForTypos] = None


class ProximityPrecision(str, Enum):
    BY_WORD = "byWord"
    BY_ATTRIBUTE = "byAttribute"


class EmbedderDistribution(CamelBase):
    mean: float
    sigma: float


class LocalizedAttributes(CamelBase):
    attribute_patterns: List[str]
<<<<<<< HEAD
    locales: List[str]


class OpenAiEmbedder(CamelBase):
    source: str = "openAi"
    url: Optional[str] = None
    model: Optional[str] = None  # Defaults to text-embedding-3-small
    dimensions: Optional[int] = None  # Uses the model default
    api_key: Optional[str] = None  # Can be provided through a CLI option or environment variable
    document_template: Optional[str] = None
    document_template_max_bytes: Optional[int] = None  # Default to 400
    distribution: Optional[EmbedderDistribution] = None
    binary_quantized: Optional[bool] = None


class HuggingFaceEmbedder(CamelBase):
    source: str = "huggingFace"
    model: Optional[str] = None  # Defaults to BAAI/bge-base-en-v1.5
    revision: Optional[str] = None
    document_template: Optional[str] = None
    document_template_max_bytes: Optional[int] = None  # Default to 400
    distribution: Optional[EmbedderDistribution] = None
    binary_quantized: Optional[bool] = None


class OllamaEmbedder(CamelBase):
    source: str = "ollama"
    url: Optional[str] = None
    api_key: Optional[str] = None
    model: str
    document_template: Optional[str] = None
    document_template_max_bytes: Optional[int] = None  # Default to 400
    distribution: Optional[EmbedderDistribution] = None
    binary_quantized: Optional[bool] = None


class RestEmbedder(CamelBase):
    source: str = "rest"
    url: str
    api_key: Optional[str]  # required for protected APIs
    document_template: Optional[str] = None
    document_template_max_bytes: Optional[int] = None  # Default to 400
    request: Dict[str, Any]
    response: Dict[str, Any]
    distribution: Optional[EmbedderDistribution] = None
    headers: Optional[Dict[str, Any]] = None
    binary_quantized: Optional[bool] = None


class UserProvidedEmbedder(CamelBase):
    source: str = "userProvided"
    dimensions: int
    distribution: Optional[EmbedderDistribution] = None
    binary_quantized: Optional[bool] = None


class Embedders(CamelBase):
    embedders: Dict[
        str,
        Union[OpenAiEmbedder, HuggingFaceEmbedder, OllamaEmbedder, RestEmbedder, UserProvidedEmbedder],
    ]
=======
    locales: List[str]
>>>>>>> 3f787ce9
<|MERGE_RESOLUTION|>--- conflicted
+++ resolved
@@ -61,7 +61,6 @@
 
 class LocalizedAttributes(CamelBase):
     attribute_patterns: List[str]
-<<<<<<< HEAD
     locales: List[str]
 
 
@@ -122,7 +121,4 @@
     embedders: Dict[
         str,
         Union[OpenAiEmbedder, HuggingFaceEmbedder, OllamaEmbedder, RestEmbedder, UserProvidedEmbedder],
-    ]
-=======
-    locales: List[str]
->>>>>>> 3f787ce9
+    ]