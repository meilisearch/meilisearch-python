from __future__ import annotations

from enum import Enum
from typing import Any, Dict, Iterator, List, Optional

from camel_converter import to_snake
from camel_converter.pydantic_base import CamelBase


class IndexStats:
    __dict: Dict

    def __init__(self, doc: Dict[str, Any]) -> None:
        self.__dict = doc
        for key, val in doc.items():
            key = to_snake(key)
            if isinstance(val, dict):
                setattr(self, key, IndexStats(val))
            else:
                setattr(self, key, val)

    def __getattr__(self, attr: str) -> Any:
        if attr in self.__dict.keys():
            return attr
        raise AttributeError(f"{self.__class__.__name__} object has no attribute {attr}")

    def __iter__(self) -> Iterator:
        return iter(self.__dict__.items())


class Faceting(CamelBase):
    max_values_per_facet: int
    sort_facet_values_by: Optional[Dict[str, str]] = None


class Pagination(CamelBase):
    max_total_hits: int


class MinWordSizeForTypos(CamelBase):
    one_typo: Optional[int] = None
    two_typos: Optional[int] = None


class TypoTolerance(CamelBase):
    enabled: bool = True
    disable_on_attributes: Optional[List[str]] = None
    disable_on_words: Optional[List[str]] = None
    min_word_size_for_typos: Optional[MinWordSizeForTypos] = None


class ProximityPrecision(str, Enum):
    BY_WORD = "byWord"
    BY_ATTRIBUTE = "byAttribute"


class EmbedderDistribution(CamelBase):
    mean: float
    sigma: float


class LocalizedAttributes(CamelBase):
    attribute_patterns: List[str]
<<<<<<< HEAD
    locales: List[str]


class PoolingOpt(str, Enum):
    USE_MODEL = "useModel"
    FORCE_MEAN = "forceMean"
    FORCE_CLS = "forceCls"


class OpenAiEmbedder(CamelBase):
    source: str = "openAi"
    url: Optional[str] = None
    model: Optional[str] = None  # Defaults to text-embedding-3-small
    dimensions: Optional[int] = None  # Uses the model default
    api_key: Optional[str] = None  # Can be provided through a CLI option or environment variable
    document_template: Optional[str] = None
    document_template_max_bytes: Optional[int] = None  # Default to 400
    distribution: Optional[EmbedderDistribution] = None
    binary_quantized: Optional[bool] = None


class HuggingFaceEmbedder(CamelBase):
    source: str = "huggingFace"
    model: Optional[str] = None  # Defaults to BAAI/bge-base-en-v1.5
    revision: Optional[str] = None
    document_template: Optional[str] = None
    document_template_max_bytes: Optional[int] = None  # Default to 400
    distribution: Optional[EmbedderDistribution] = None
    binary_quantized: Optional[bool] = None
    pooling: Optional[PoolingOpt] = None


class OllamaEmbedder(CamelBase):
    source: str = "ollama"
    url: Optional[str] = None
    api_key: Optional[str] = None
    model: str
    document_template: Optional[str] = None
    document_template_max_bytes: Optional[int] = None  # Default to 400
    distribution: Optional[EmbedderDistribution] = None
    binary_quantized: Optional[bool] = None


class RestEmbedder(CamelBase):
    source: str = "rest"
    url: str
    api_key: Optional[str]  # required for protected APIs
    document_template: Optional[str] = None
    document_template_max_bytes: Optional[int] = None  # Default to 400
    request: Dict[str, Any]
    response: Dict[str, Any]
    distribution: Optional[EmbedderDistribution] = None
    headers: Optional[Dict[str, Any]] = None
    binary_quantized: Optional[bool] = None


class UserProvidedEmbedder(CamelBase):
    source: str = "userProvided"
    dimensions: int
    distribution: Optional[EmbedderDistribution] = None
    binary_quantized: Optional[bool] = None


class CompositeEmbedder(CamelBase):
    source: str = "composite"
    search_embedder: Union[
        OpenAiEmbedder, HuggingFaceEmbedder, OllamaEmbedder, RestEmbedder, UserProvidedEmbedder
    ]
    indexing_embedder: Union[
        OpenAiEmbedder, HuggingFaceEmbedder, OllamaEmbedder, RestEmbedder, UserProvidedEmbedder
    ]


class Embedders(CamelBase):
    embedders: Dict[
        str,
        Union[
            OpenAiEmbedder,
            HuggingFaceEmbedder,
            OllamaEmbedder,
            RestEmbedder,
            UserProvidedEmbedder,
            CompositeEmbedder,
        ],
    ]
=======
    locales: List[str]
>>>>>>> 2b0bd137
<|MERGE_RESOLUTION|>--- conflicted
+++ resolved
@@ -61,92 +61,4 @@
 
 class LocalizedAttributes(CamelBase):
     attribute_patterns: List[str]
-<<<<<<< HEAD
-    locales: List[str]
-
-
-class PoolingOpt(str, Enum):
-    USE_MODEL = "useModel"
-    FORCE_MEAN = "forceMean"
-    FORCE_CLS = "forceCls"
-
-
-class OpenAiEmbedder(CamelBase):
-    source: str = "openAi"
-    url: Optional[str] = None
-    model: Optional[str] = None  # Defaults to text-embedding-3-small
-    dimensions: Optional[int] = None  # Uses the model default
-    api_key: Optional[str] = None  # Can be provided through a CLI option or environment variable
-    document_template: Optional[str] = None
-    document_template_max_bytes: Optional[int] = None  # Default to 400
-    distribution: Optional[EmbedderDistribution] = None
-    binary_quantized: Optional[bool] = None
-
-
-class HuggingFaceEmbedder(CamelBase):
-    source: str = "huggingFace"
-    model: Optional[str] = None  # Defaults to BAAI/bge-base-en-v1.5
-    revision: Optional[str] = None
-    document_template: Optional[str] = None
-    document_template_max_bytes: Optional[int] = None  # Default to 400
-    distribution: Optional[EmbedderDistribution] = None
-    binary_quantized: Optional[bool] = None
-    pooling: Optional[PoolingOpt] = None
-
-
-class OllamaEmbedder(CamelBase):
-    source: str = "ollama"
-    url: Optional[str] = None
-    api_key: Optional[str] = None
-    model: str
-    document_template: Optional[str] = None
-    document_template_max_bytes: Optional[int] = None  # Default to 400
-    distribution: Optional[EmbedderDistribution] = None
-    binary_quantized: Optional[bool] = None
-
-
-class RestEmbedder(CamelBase):
-    source: str = "rest"
-    url: str
-    api_key: Optional[str]  # required for protected APIs
-    document_template: Optional[str] = None
-    document_template_max_bytes: Optional[int] = None  # Default to 400
-    request: Dict[str, Any]
-    response: Dict[str, Any]
-    distribution: Optional[EmbedderDistribution] = None
-    headers: Optional[Dict[str, Any]] = None
-    binary_quantized: Optional[bool] = None
-
-
-class UserProvidedEmbedder(CamelBase):
-    source: str = "userProvided"
-    dimensions: int
-    distribution: Optional[EmbedderDistribution] = None
-    binary_quantized: Optional[bool] = None
-
-
-class CompositeEmbedder(CamelBase):
-    source: str = "composite"
-    search_embedder: Union[
-        OpenAiEmbedder, HuggingFaceEmbedder, OllamaEmbedder, RestEmbedder, UserProvidedEmbedder
-    ]
-    indexing_embedder: Union[
-        OpenAiEmbedder, HuggingFaceEmbedder, OllamaEmbedder, RestEmbedder, UserProvidedEmbedder
-    ]
-
-
-class Embedders(CamelBase):
-    embedders: Dict[
-        str,
-        Union[
-            OpenAiEmbedder,
-            HuggingFaceEmbedder,
-            OllamaEmbedder,
-            RestEmbedder,
-            UserProvidedEmbedder,
-            CompositeEmbedder,
-        ],
-    ]
-=======
-    locales: List[str]
->>>>>>> 2b0bd137
+    locales: List[str]