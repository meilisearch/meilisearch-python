from __future__ import annotations

from typing import Optional, Tuple, Union


class Config:
    """
    Client's credentials and configuration parameters
    """

    class Paths:
        health = "health"
        keys = "keys"
        version = "version"
        index = "indexes"
        task = "tasks"
        stat = "stats"
        search = "search"
        facet_search = "facet-search"
        multi_search = "multi-search"
        document = "documents"
        setting = "settings"
        ranking_rules = "ranking-rules"
        distinct_attribute = "distinct-attribute"
        searchable_attributes = "searchable-attributes"
        displayed_attributes = "displayed-attributes"
        stop_words = "stop-words"
        synonyms = "synonyms"
        accept_new_fields = "accept-new-fields"
        filterable_attributes = "filterable-attributes"
        sortable_attributes = "sortable-attributes"
        typo_tolerance = "typo-tolerance"
        dumps = "dumps"
        snapshots = "snapshots"
        pagination = "pagination"
        faceting = "faceting"
        dictionary = "dictionary"
        separator_tokens = "separator-tokens"
        non_separator_tokens = "non-separator-tokens"
        swap = "swap-indexes"

    def __init__(
        self,
        url: str,
        api_key: Optional[str] = None,
<<<<<<< HEAD
        timeout: Optional[Union[int, float, Tuple[Union[int, float], Union[int, float]]]] = None,
        client_agents: Optional[Tuple[str]] = None,
=======
        timeout: Optional[int] = None,
        client_agents: Optional[Tuple[str, ...]] = None,
>>>>>>> 1e9a3a8a
    ) -> None:
        """
        Parameters
        ----------
        url:
            The url to the Meilisearch API (ex: http://localhost:7700)
        api_key:
            The optional API key to access Meilisearch
        """

        self.url = url
        self.api_key = api_key
        self.timeout = timeout
        self.client_agents = client_agents
        self.paths = self.Paths()<|MERGE_RESOLUTION|>--- conflicted
+++ resolved
@@ -43,13 +43,8 @@
         self,
         url: str,
         api_key: Optional[str] = None,
-<<<<<<< HEAD
         timeout: Optional[Union[int, float, Tuple[Union[int, float], Union[int, float]]]] = None,
-        client_agents: Optional[Tuple[str]] = None,
-=======
-        timeout: Optional[int] = None,
         client_agents: Optional[Tuple[str, ...]] = None,
->>>>>>> 1e9a3a8a
     ) -> None:
         """
         Parameters
