from .index import Index
from .health import Health
<<<<<<< HEAD
from .key import Key
from .config import Config

class Client(Health, Key):
=======
from .config import Config

class Client(Health):
>>>>>>> c49ca915
    """
    A client for the meilisearch API

    A client instance is needed for every meilisearch API method to know the location of 
    meilisearch and his permissions.

    Attributes
    ----------
    url : str
        The url to the meilisearch API (ex: http://localhost:8080)
    apikey : str
        The optionnal apikey to access the meilisearch api 

    """

    def __init__(self, url, apikey):
        """
        Parameters
        ----------
        url : str
            The url to the meilisearch API (ex: http://localhost:8080)
        apikey : str
            The optionnal apikey to access the meilisearch api 
        """
        config = Config(url, apikey)
        Health.__init__(self, config)
<<<<<<< HEAD
        Key.__init__(self, config)
=======
>>>>>>> c49ca915
        self.config = config
    
    def create_index(self, name, uid=None, schema=None):
        """Create an index.

        If the argument `uid` isn't passed in, it will be generated
        by meilisearch.

        Parameters
        ----------
        name: str
            Name of the index
        uid: str, optional
            uid of the index
        schema: dict, optional
            dict containing the schema of the index.
            https://docs.meilisearch.com/main_concepts/indexes.html#schema-definition
        Returns
        -------
        index : Index
            an instance of Index containing the information of the newly created index
        Raises
        ------
        HTTPError
            In case of any other error found here https://docs.meilisearch.com/references/#errors-status-code
        """
        index = Index.create(self.config, name=name, uid=uid, schema=schema)
        return Index(self.config, name=index["name"], uid=index["uid"], schema=schema)

    def get_all_indexes(self):
        """Get all indexes.

        Raises
        ------
        HTTPError
            In case of any error found here https://docs.meilisearch.com/references/#errors-status-code
        Returns
        -------
        list
            List of indexes in dictionnary format. (e.g [{ 'name': 'movies' 'uid': '12345678' }])
        """
        return Index.get_all_indexes(self.config)
        

    def get_index(self, uid=None, name=None):
        """Get an index.

        Raises
        ------
        HTTPError
            In case of any error found here https://docs.meilisearch.com/references/#errors-status-code
        Returns
        -------
        index : Index
            an instance of Index containing the information of the index found
        """
        return Index.get_index(self.config, uid=uid, name=name)<|MERGE_RESOLUTION|>--- conflicted
+++ resolved
@@ -1,15 +1,9 @@
 from .index import Index
 from .health import Health
-<<<<<<< HEAD
 from .key import Key
 from .config import Config
 
 class Client(Health, Key):
-=======
-from .config import Config
-
-class Client(Health):
->>>>>>> c49ca915
     """
     A client for the meilisearch API
 
@@ -36,10 +30,7 @@
         """
         config = Config(url, apikey)
         Health.__init__(self, config)
-<<<<<<< HEAD
         Key.__init__(self, config)
-=======
->>>>>>> c49ca915
         self.config = config
     
     def create_index(self, name, uid=None, schema=None):
