from __future__ import annotations

from datetime import datetime
from typing import (
    TYPE_CHECKING,
    Any,
    Dict,
    Generator,
    List,
    Mapping,
    MutableMapping,
    Optional,
    Sequence,
    Type,
    Union,
)
from urllib import parse
from warnings import warn

from camel_converter import to_snake

from meilisearch._httprequests import HttpRequests
from meilisearch._utils import iso_to_date_time
from meilisearch.config import Config
from meilisearch.errors import version_error_hint_message
from meilisearch.models.document import Document, DocumentsResults
from meilisearch.models.embedders import (
    Embedders,
    EmbedderType,
    HuggingFaceEmbedder,
    OllamaEmbedder,
    OpenAiEmbedder,
    RestEmbedder,
    UserProvidedEmbedder,
)
from meilisearch.models.index import (
    Faceting,
    IndexStats,
    LocalizedAttributes,
<<<<<<< HEAD
=======
    OllamaEmbedder,
    OpenAiEmbedder,
>>>>>>> 4a9da252
    Pagination,
    ProximityPrecision,
    RestEmbedder,
    TypoTolerance,
)
from meilisearch.models.task import Task, TaskInfo, TaskResults
from meilisearch.task import TaskHandler

if TYPE_CHECKING:
    from json import JSONEncoder


# pylint: disable=too-many-public-methods, too-many-lines
class Index:
    """
    Indexes routes wrapper.

    Index class gives access to all indexes routes and child routes (inherited).
    https://www.meilisearch.com/docs/reference/api/indexes
    """

    def __init__(
        self,
        config: Config,
        uid: str,
        primary_key: Optional[str] = None,
        created_at: Optional[Union[datetime, str]] = None,
        updated_at: Optional[Union[datetime, str]] = None,
    ) -> None:
        """
        Parameters
        ----------
        config:
            Config object containing permission and location of Meilisearch.
        uid:
            UID of the index on which to perform the index actions.
        primary_key:
            Primary-key of the index.
        """
        self.config = config
        self.http = HttpRequests(config)
        self.task_handler = TaskHandler(config)
        self.uid = uid
        self.primary_key = primary_key
        self.created_at = iso_to_date_time(created_at)
        self.updated_at = iso_to_date_time(updated_at)

    def delete(self) -> TaskInfo:
        """Delete the index.

        Returns
        -------
        task_info:
            TaskInfo instance containing information about a task to track the progress of an asynchronous process.
            https://www.meilisearch.com/docs/reference/api/tasks#get-one-task

        Raises
        ------
        MeilisearchApiError
            An error containing details about why Meilisearch can't process your request. Meilisearch error codes are described here: https://www.meilisearch.com/docs/reference/errors/error_codes#meilisearch-errors
        """

        task = self.http.delete(f"{self.config.paths.index}/{self.uid}")

        return TaskInfo(**task)

    def update(self, primary_key: str) -> TaskInfo:
        """Update the index primary-key.

        Parameters
        ----------
        primary_key:
            The primary key to use for the index.

        Returns
        -------
        task_info:
            TaskInfo instance containing information about a task to track the progress of an asynchronous process.
            https://www.meilisearch.com/docs/reference/api/tasks#get-one-task

        Raises
        ------
        MeilisearchApiError
            An error containing details about why Meilisearch can't process your request. Meilisearch error codes are described here: https://www.meilisearch.com/docs/reference/errors/error_codes#meilisearch-errors
        """
        payload = {"primaryKey": primary_key}
        task = self.http.patch(f"{self.config.paths.index}/{self.uid}", payload)

        return TaskInfo(**task)

    def fetch_info(self) -> Index:
        """Fetch the info of the index.

        Raises
        ------
        MeilisearchApiError
            An error containing details about why Meilisearch can't process your request. Meilisearch error codes are described here: https://www.meilisearch.com/docs/reference/errors/error_codes#meilisearch-errors
        """
        index_dict = self.http.get(f"{self.config.paths.index}/{self.uid}")
        self.primary_key = index_dict["primaryKey"]
        self.created_at = iso_to_date_time(index_dict["createdAt"])
        self.updated_at = iso_to_date_time(index_dict["updatedAt"])
        return self

    def get_primary_key(self) -> str | None:
        """Get the primary key.

        Raises
        ------
        MeilisearchApiError
            An error containing details about why Meilisearch can't process your request. Meilisearch error codes are described here: https://www.meilisearch.com/docs/reference/errors/error_codes#meilisearch-errors
        """
        return self.fetch_info().primary_key

    @staticmethod
    def create(config: Config, uid: str, options: Optional[Mapping[str, Any]] = None) -> TaskInfo:
        """Create the index.

        Parameters
        ----------
        uid:
            UID of the index.
        options:
            Options passed during index creation (ex: { 'primaryKey': 'name' }).

        Returns
        -------
        task_info:
            TaskInfo instance containing information about a task to track the progress of an asynchronous process.
            https://www.meilisearch.com/docs/reference/api/tasks#get-one-task

        Raises
        ------
        MeilisearchApiError
            An error containing details about why Meilisearch can't process your request. Meilisearch error codes are described here: https://www.meilisearch.com/docs/reference/errors/error_codes#meilisearch-errors
        """
        if options is None:
            options = {}
        payload = {**options, "uid": uid}
        task = HttpRequests(config).post(config.paths.index, payload)

        return TaskInfo(**task)

    def get_tasks(self, parameters: Optional[MutableMapping[str, Any]] = None) -> TaskResults:
        """Get all tasks of a specific index from the last one.

        Parameters
        ----------
        parameters (optional):
            parameters accepted by the get tasks route: https://www.meilisearch.com/docs/reference/api/tasks#get-tasks.

        Returns
        -------
        tasks:
        TaskResults instance with attributes:
            - from
            - next
            - limit
            - results : list of Task instances containing all enqueued, processing, succeeded or failed tasks of the index

        Raises
        ------
        MeilisearchApiError
            An error containing details about why Meilisearch can't process your request. Meilisearch error codes are described here: https://www.meilisearch.com/docs/reference/errors/error_codes#meilisearch-errors
        """
        if parameters is not None:
            parameters.setdefault("indexUids", []).append(self.uid)
        else:
            parameters = {"indexUids": [self.uid]}

        return self.task_handler.get_tasks(parameters=parameters)

    def get_task(self, uid: int) -> Task:
        """Get one task through the route of a specific index.

        Parameters
        ----------
        uid:
            identifier of the task.

        Returns
        -------
        task:
            Task instance containing information about the processed asynchronous task of an index.

        Raises
        ------
        MeilisearchApiError
            An error containing details about why Meilisearch can't process your request. Meilisearch error codes are described here: https://www.meilisearch.com/docs/reference/errors/error_codes#meilisearch-errors
        """
        return self.task_handler.get_task(uid)

    def wait_for_task(
        self,
        uid: int,
        timeout_in_ms: int = 5000,
        interval_in_ms: int = 50,
    ) -> Task:
        """Wait until Meilisearch processes a task until it fails or succeeds.

        Parameters
        ----------
        uid:
            identifier of the task to wait for being processed.
        timeout_in_ms (optional):
            time the method should wait before raising a MeilisearchTimeoutError.
        interval_in_ms (optional):
            time interval the method should wait (sleep) between requests.

        Returns
        -------
        task:
            Task instance containing information about the processed asynchronous task.

        Raises
        ------
        MeilisearchTimeoutError
            An error containing details about why Meilisearch can't process your request. Meilisearch error codes are described here: https://www.meilisearch.com/docs/reference/errors/error_codes#meilisearch-errors
        """
        return self.task_handler.wait_for_task(uid, timeout_in_ms, interval_in_ms)

    def get_stats(self) -> IndexStats:
        """Get stats of the index.

        Get information about the number of documents, field frequencies, ...
        https://www.meilisearch.com/docs/reference/api/stats

        Returns
        -------
        stats:
            IndexStats instance containing information about the given index.

        Raises
        ------
        MeilisearchApiError
            An error containing details about why Meilisearch can't process your request. Meilisearch error codes are described here: https://www.meilisearch.com/docs/reference/errors/error_codes#meilisearch-errors
        """
        stats = self.http.get(f"{self.config.paths.index}/{self.uid}/{self.config.paths.stat}")
        return IndexStats(stats)

    @version_error_hint_message
    def search(self, query: str, opt_params: Optional[Mapping[str, Any]] = None) -> Dict[str, Any]:
        """Search in the index.

        https://www.meilisearch.com/docs/reference/api/search

        Parameters
        ----------
        query:
            String containing the searched word(s)
        opt_params (optional):
            Dictionary containing optional query parameters.
            Common parameters include:
            - hybrid: Dict with 'semanticRatio' and 'embedder' fields for hybrid search
            - vector: Array of numbers for vector search
            - retrieveVectors: Boolean to include vector data in search results
            - filter: Filter queries by an attribute's value
            - limit: Maximum number of documents returned
            - offset: Number of documents to skip

        Returns
        -------
        results:
            Dictionary with hits, offset, limit, processingTime and initial query

        Raises
        ------
        MeilisearchApiError
            An error containing details about why Meilisearch can't process your request. Meilisearch error codes are described here: https://www.meilisearch.com/docs/reference/errors/error_codes#meilisearch-errors
        """
        if opt_params is None:
            opt_params = {}

        body = {"q": query, **opt_params}

        return self.http.post(
            f"{self.config.paths.index}/{self.uid}/{self.config.paths.search}",
            body=body,
        )

    @version_error_hint_message
    def facet_search(
        self,
        facet_name: str,
        facet_query: Optional[str] = None,
        opt_params: Optional[Mapping[str, Any]] = None,
    ) -> Dict[str, Any]:
        """
        Perform a facet search based on the given facet query and facet name.

        Parameters
        ----------
        facet_name:
            String containing the name of the facet on which the search is performed.
        facet_query (optional):
            String containing the searched words
        opt_params (optional):
            Dictionary containing optional query parameters.

        Returns
        -------
        results:
            Dictionary with facetHits, processingTime and initial facet query

        """
        if opt_params is None:
            opt_params = {}
        body = {"facetName": facet_name, "facetQuery": facet_query, **opt_params}
        return self.http.post(
            f"{self.config.paths.index}/{self.uid}/{self.config.paths.facet_search}",
            body=body,
        )

    def get_document(
        self, document_id: Union[str, int], parameters: Optional[MutableMapping[str, Any]] = None
    ) -> Document:
        """Get one document with given document identifier.

        Parameters
        ----------
        document_id:
            Unique identifier of the document.
        parameters (optional):
            parameters accepted by the get document route: https://www.meilisearch.com/docs/reference/api/documents#get-one-document

        Returns
        -------
        document:
            Document instance containing the documents information.

        Raises
        ------
        MeilisearchApiError
            An error containing details about why Meilisearch can't process your request. Meilisearch error codes are described here: https://www.meilisearch.com/docs/reference/errors/error_codes#meilisearch-errors
        """
        if parameters is None:
            parameters = {}
        elif "fields" in parameters and isinstance(parameters["fields"], list):
            parameters["fields"] = ",".join(parameters["fields"])

        document = self.http.get(
            f"{self.config.paths.index}/{self.uid}/{self.config.paths.document}/{document_id}?{parse.urlencode(parameters)}"
        )
        return Document(document)

    @version_error_hint_message
    def get_documents(
        self, parameters: Optional[MutableMapping[str, Any]] = None
    ) -> DocumentsResults:
        """Get a set of documents from the index.

        Parameters
        ----------
        parameters (optional):
            parameters accepted by the get documents route: https://www.meilisearch.com/docs/reference/api/documents#get-documents
            Note: The filter parameter is only available in Meilisearch >= 1.2.0.

        Returns
        -------
        documents:
        DocumentsResults instance with attributes:
            - total
            - offset
            - limit
            - results : list of Document instances containing the documents information

        Raises
        ------
        MeilisearchApiError
            An error containing details about why Meilisearch can't process your request. Meilisearch error codes are described here: https://www.meilisearch.com/docs/reference/errors/error_codes#meilisearch-errors
        """
        if parameters is None:
            parameters = {}
        response = self.http.post(
            f"{self.config.paths.index}/{self.uid}/{self.config.paths.document}/fetch",
            body=parameters,
        )
        return DocumentsResults(response)

    def get_similar_documents(self, parameters: Mapping[str, Any]) -> Dict[str, Any]:
        """Get the documents similar to a document.

        Parameters
        ----------
        parameters:
            parameters accepted by the get similar documents route: https://www.meilisearch.com/docs/reference/api/similar#body
            "id" and "embedder" are required.

        Returns
        -------
        results:
            Dictionary with hits, offset, limit, processingTimeMs, and id

        Raises
        ------
        MeilisearchApiError
            An error containing details about why Meilisearch can't process your request. Meilisearch error codes are described here: https://www.meilisearch.com/docs/reference/errors/error_codes#meilisearch-errors
        """
        return self.http.post(
            f"{self.config.paths.index}/{self.uid}/{self.config.paths.similar}",
            body=parameters,
        )

    def add_documents(
        self,
        documents: Sequence[Mapping[str, Any]],
        primary_key: Optional[str] = None,
        *,
        serializer: Optional[Type[JSONEncoder]] = None,
    ) -> TaskInfo:
        """Add documents to the index.

        Parameters
        ----------
        documents:
            List of documents. Each document should be a dictionary.
        primary_key (optional):
            The primary-key used in index. Ignored if already set up.
        serializer (optional):
            A custom JSONEncode to handle serializing fields that the build in json.dumps
            cannot handle, for example UUID and datetime.

        Returns
        -------
        task_info:
            TaskInfo instance containing information about a task to track the progress of an asynchronous process.
            https://www.meilisearch.com/docs/reference/api/tasks#get-one-task

        Raises
        ------
        MeilisearchApiError
            An error containing details about why Meilisearch can't process your request. Meilisearch error codes are described here: https://www.meilisearch.com/docs/reference/errors/error_codes#meilisearch-errors
        """
        url = self._build_url(primary_key)
        add_document_task = self.http.post(url, documents, serializer=serializer)
        return TaskInfo(**add_document_task)

    def add_documents_in_batches(
        self,
        documents: Sequence[Mapping[str, Any]],
        batch_size: int = 1000,
        primary_key: Optional[str] = None,
        *,
        serializer: Optional[Type[JSONEncoder]] = None,
    ) -> List[TaskInfo]:
        """Add documents to the index in batches.

        Parameters
        ----------
        documents:
            List of documents. Each document should be a dictionary.
        batch_size (optional):
            The number of documents that should be included in each batch. Default = 1000
        primary_key (optional):
            The primary-key used in index. Ignored if already set up.
        serializer (optional):
            A custom JSONEncode to handle serializing fields that the build in json.dumps
            cannot handle, for example UUID and datetime.

        Returns
        -------
        tasks_info:
            List of TaskInfo instances containing information about a task to track the progress of an asynchronous process.
            https://www.meilisearch.com/docs/reference/api/tasks#get-one-task

        Raises
        ------
        MeilisearchApiError
            An error containing details about why Meilisearch can't process your request.
            Meilisearch error codes are described here: https://www.meilisearch.com/docs/reference/errors/error_codes#meilisearch-errors
        """

        tasks: List[TaskInfo] = []

        for document_batch in self._batch(documents, batch_size):
            task = self.add_documents(document_batch, primary_key, serializer=serializer)
            tasks.append(task)

        return tasks

    def add_documents_json(
        self,
        str_documents: bytes,
        primary_key: Optional[str] = None,
        *,
        serializer: Optional[Type[JSONEncoder]] = None,
    ) -> TaskInfo:
        """Add documents to the index from a byte-encoded JSON string.

        Parameters
        ----------
        str_documents:
            Byte-encoded JSON string.
        primary_key (optional):
            The primary-key used in index. Ignored if already set up.
        serializer (optional):
            A custom JSONEncode to handle serializing fields that the build in json.dumps
            cannot handle, for example UUID and datetime.

        Returns
        -------
        task_info:
            TaskInfo instance containing information about a task to track the progress of an asynchronous process.
            https://www.meilisearch.com/docs/reference/api/tasks#get-one-task

        Raises
        ------
        MeilisearchApiError
            An error containing details about why Meilisearch can't process your request. Meilisearch error codes are described here: https://www.meilisearch.com/docs/reference/errors/error_codes#meilisearch-errors
        """
        return self.add_documents_raw(
            str_documents, primary_key, "application/json", serializer=serializer
        )

    def add_documents_csv(
        self,
        str_documents: bytes,
        primary_key: Optional[str] = None,
        csv_delimiter: Optional[str] = None,
    ) -> TaskInfo:
        """Add documents to the index from a byte-encoded CSV string.

        Parameters
        ----------
        str_documents:
            Byte-encoded CSV string.
        primary_key (optional):
            The primary-key used in index. Ignored if already set up.
        csv_delimiter:
            One ASCII character used to customize the delimiter for CSV. Comma used by default.

        Returns
        -------
        task_info:
            TaskInfo instance containing information about a task to track the progress of an asynchronous process.
            https://www.meilisearch.com/docs/reference/api/tasks#get-one-task

        Raises
        ------
        MeilisearchApiError
            An error containing details about why Meilisearch can't process your request. Meilisearch error codes are described here: https://www.meilisearch.com/docs/reference/errors/error_codes#meilisearch-errors
        """
        return self.add_documents_raw(str_documents, primary_key, "text/csv", csv_delimiter)

    def add_documents_ndjson(
        self,
        str_documents: bytes,
        primary_key: Optional[str] = None,
    ) -> TaskInfo:
        """Add documents to the index from a byte-encoded NDJSON string.

        Parameters
        ----------
        str_documents:
            Byte-encoded NDJSON string.
        primary_key (optional):
            The primary-key used in index. Ignored if already set up.

        Returns
        -------
        task_info:
            TaskInfo instance containing information about a task to track the progress of an asynchronous process.
            https://www.meilisearch.com/docs/reference/api/tasks#get-one-task

        Raises
        ------
        MeilisearchApiError
            An error containing details about why Meilisearch can't process your request. Meilisearch error codes are described here: https://www.meilisearch.com/docs/reference/errors/error_codes#meilisearch-errors
        """
        return self.add_documents_raw(str_documents, primary_key, "application/x-ndjson")

    def add_documents_raw(
        self,
        str_documents: bytes,
        primary_key: Optional[str] = None,
        content_type: Optional[str] = None,
        csv_delimiter: Optional[str] = None,
        *,
        serializer: Optional[Type[JSONEncoder]] = None,
    ) -> TaskInfo:
        """Add documents to the index from a byte-encoded string.

        Parameters
        ----------
        str_documents:
            Byte-encoded string.
        content_type:
            The content MIME type: 'application/json', 'application/x-dnjson', or 'text/csv'.
        primary_key (optional):
            The primary-key used in index. Ignored if already set up.
        csv_delimiter (optional):
            One ASCII character used to customize the delimiter for CSV.
            Note: The csv delimiter can only be used with the Content-Type text/csv.
        serializer (optional):
            A custom JSONEncode to handle serializing fields that the build in json.dumps
            cannot handle, for example UUID and datetime.

        Returns
        -------
        task_info:
            TaskInfo instance containing information about a task to track the progress of an asynchronous process.
            https://www.meilisearch.com/docs/reference/api/tasks#get-one-task

        Raises
        ------
        MeilisearchApiError
            An error containing details about why Meilisearch can't process your request. Meilisearch error codes are described here: https://www.meilisearch.com/docs/reference/errors/error_codes#meilisearch-errors
        """
        url = self._build_url(primary_key=primary_key, csv_delimiter=csv_delimiter)
        response = self.http.post(url, str_documents, content_type, serializer=serializer)
        return TaskInfo(**response)

    def update_documents(
        self,
        documents: Sequence[Mapping[str, Any]],
        primary_key: Optional[str] = None,
        *,
        serializer: Optional[Type[JSONEncoder]] = None,
    ) -> TaskInfo:
        """Update documents in the index.

        Parameters
        ----------
        documents:
            List of documents. Each document should be a dictionary.
        primary_key (optional):
            The primary-key used in index. Ignored if already set up
        serializer (optional):
            A custom JSONEncode to handle serializing fields that the build in json.dumps
            cannot handle, for example UUID and datetime.

        Returns
        -------
        task_info:
            TaskInfo instance containing information about a task to track the progress of an asynchronous process.
            https://www.meilisearch.com/docs/reference/api/tasks#get-one-task

        Raises
        ------
        MeilisearchApiError
            An error containing details about why Meilisearch can't process your request. Meilisearch error codes are described here: https://www.meilisearch.com/docs/reference/errors/error_codes#meilisearch-errors
        """
        url = self._build_url(primary_key)
        response = self.http.put(url, documents, serializer=serializer)
        return TaskInfo(**response)

    def update_documents_ndjson(
        self,
        str_documents: str,
        primary_key: Optional[str] = None,
    ) -> TaskInfo:
        """Update documents as a ndjson string in the index.

        Parameters
        ----------
        str_documents:
            String of document from a NDJSON file.
        primary_key (optional):
            The primary-key used in index. Ignored if already set up

        Returns
        -------
        task_info:
            TaskInfo instance containing information about a task to track the progress of an asynchronous process.
            https://www.meilisearch.com/docs/reference/api/tasks#get-one-task

        Raises
        ------
        MeilisearchApiError
            An error containing details about why Meilisearch can't process your request. Meilisearch error codes are described here: https://www.meilisearch.com/docs/reference/errors/error_codes#meilisearch-errors
        """
        return self.update_documents_raw(str_documents, primary_key, "application/x-ndjson")

    def update_documents_json(
        self,
        str_documents: str,
        primary_key: Optional[str] = None,
        *,
        serializer: Optional[Type[JSONEncoder]] = None,
    ) -> TaskInfo:
        """Update documents as a json string in the index.

        Parameters
        ----------
        str_documents:
            String of document from a JSON file.
        primary_key (optional):
            The primary-key used in index. Ignored if already set up
        serializer (optional):
            A custom JSONEncode to handle serializing fields that the build in json.dumps
            cannot handle, for example UUID and datetime.

        Returns
        -------
        task_info:
            TaskInfo instance containing information about a task to track the progress of an asynchronous process.
            https://www.meilisearch.com/docs/reference/api/tasks#get-one-task

        Raises
        ------
        MeilisearchApiError
            An error containing details about why Meilisearch can't process your request. Meilisearch error codes are described here: https://www.meilisearch.com/docs/reference/errors/error_codes#meilisearch-errors
        """
        return self.update_documents_raw(
            str_documents, primary_key, "application/json", serializer=serializer
        )

    def update_documents_csv(
        self,
        str_documents: str,
        primary_key: Optional[str] = None,
        csv_delimiter: Optional[str] = None,
    ) -> TaskInfo:
        """Update documents as a csv string in the index.

        Parameters
        ----------
        str_documents:
            String of document from a CSV file.
        primary_key (optional):
            The primary-key used in index. Ignored if already set up.
        csv_delimiter:
            One ASCII character used to customize the delimiter for CSV. Comma used by default.

        Returns
        -------
        task_info:
            TaskInfo instance containing information about a task to track the progress of an asynchronous process.
            https://www.meilisearch.com/docs/reference/api/tasks#get-one-task

        Raises
        ------
        MeilisearchApiError
            An error containing details about why Meilisearch can't process your request. Meilisearch error codes are described here: https://www.meilisearch.com/docs/reference/errors/error_codes#meilisearch-errors
        """
        return self.update_documents_raw(str_documents, primary_key, "text/csv", csv_delimiter)

    def update_documents_raw(
        self,
        str_documents: str,
        primary_key: Optional[str] = None,
        content_type: Optional[str] = None,
        csv_delimiter: Optional[str] = None,
        *,
        serializer: Optional[Type[JSONEncoder]] = None,
    ) -> TaskInfo:
        """Update documents as a string in the index.

        Parameters
        ----------
        str_documents:
            String of document.
        primary_key (optional):
            The primary-key used in index. Ignored if already set up.
        type:
            The type of document. Type available: 'csv', 'json', 'jsonl'
        csv_delimiter:
            One ASCII character used to customize the delimiter for CSV.
            Note: The csv delimiter can only be used with the Content-Type text/csv.
        serializer (optional):
            A custom JSONEncode to handle serializing fields that the build in json.dumps
            cannot handle, for example UUID and datetime.

        Returns
        -------
        task_info:
            TaskInfo instance containing information about a task to track the progress of an asynchronous process.
            https://www.meilisearch.com/docs/reference/api/tasks#get-one-task

        Raises
        ------
        MeilisearchApiError
            An error containing details about why Meilisearch can't process your request. Meilisearch error codes are described here: https://www.meilisearch.com/docs/reference/errors/error_codes#meilisearch-errors
        """
        url = self._build_url(primary_key=primary_key, csv_delimiter=csv_delimiter)
        response = self.http.put(url, str_documents, content_type, serializer=serializer)
        return TaskInfo(**response)

    def update_documents_in_batches(
        self,
        documents: Sequence[Mapping[str, Any]],
        batch_size: int = 1000,
        primary_key: Optional[str] = None,
        serializer: Optional[Type[JSONEncoder]] = None,
    ) -> List[TaskInfo]:
        """Update documents to the index in batches.

        Parameters
        ----------
        documents:
            List of documents. Each document should be a dictionary.
        batch_size (optional):
            The number of documents that should be included in each batch. Default = 1000
        primary_key (optional):
            The primary-key used in index. Ignored if already set up.
        serializer (optional):
            A custom JSONEncode to handle serializing fields that the build in json.dumps
            cannot handle, for example UUID and datetime.

        Returns
        -------
        tasks_info:
            List of TaskInfo instances containing information about a task to track the progress of an asynchronous process.
            https://www.meilisearch.com/docs/reference/api/tasks#get-one-task

        Raises
        ------
        MeilisearchApiError
            An error containing details about why Meilisearch can't process your request.
            Meilisearch error codes are described here: https://www.meilisearch.com/docs/reference/errors/error_codes#meilisearch-errors
        """

        tasks = []

        for document_batch in self._batch(documents, batch_size):
            update_task = self.update_documents(document_batch, primary_key, serializer=serializer)
            tasks.append(update_task)

        return tasks

    def delete_document(self, document_id: Union[str, int]) -> TaskInfo:
        """Delete one document from the index.

        Parameters
        ----------
        document_id:
            Unique identifier of the document.

        Returns
        -------
        task_info:
            TaskInfo instance containing information about a task to track the progress of an asynchronous process.
            https://www.meilisearch.com/docs/reference/api/tasks#get-one-task

        Raises
        ------
        MeilisearchApiError
            An error containing details about why Meilisearch can't process your request. Meilisearch error codes are described here: https://www.meilisearch.com/docs/reference/errors/error_codes#meilisearch-errors
        """
        response = self.http.delete(
            f"{self.config.paths.index}/{self.uid}/{self.config.paths.document}/{document_id}"
        )
        return TaskInfo(**response)

    @version_error_hint_message
    def delete_documents(
        self,
        ids: Optional[List[Union[str, int]]] = None,
        *,
        filter: Optional[  # pylint: disable=redefined-builtin
            Union[str, List[Union[str, List[str]]]]
        ] = None,
    ) -> TaskInfo:
        """Delete multiple documents from the index by id or filter.

        Parameters
        ----------
        ids:
            List of unique identifiers of documents. Note: using ids is depreciated and will be
            removed in a future version.
        filter:
            The filter value information.

        Returns
        -------
        task_info:
            TaskInfo instance containing information about a task to track the progress of an asynchronous process.
            https://www.meilisearch.com/docs/reference/api/tasks#get-one-task

        Raises
        ------
        MeilisearchApiError
            An error containing details about why Meilisearch can't process your request. Meilisearch error codes are described here: https://www.meilisearch.com/docs/reference/errors/error_codes#meilisearch-errors
        """
        if ids:
            warn(
                "The use of ids is depreciated and will be removed in the future",
                DeprecationWarning,
            )
            response = self.http.post(
                f"{self.config.paths.index}/{self.uid}/{self.config.paths.document}/delete-batch",
                [str(i) for i in ids],
            )
        else:
            response = self.http.post(
                f"{self.config.paths.index}/{self.uid}/{self.config.paths.document}/delete",
                body={"filter": filter},
            )
        return TaskInfo(**response)

    def delete_all_documents(self) -> TaskInfo:
        """Delete all documents from the index.

        Returns
        -------
        task_info:
            TaskInfo instance containing information about a task to track the progress of an asynchronous process.
            https://www.meilisearch.com/docs/reference/api/tasks#get-one-task

        Raises
        ------
        MeilisearchApiError
            An error containing details about why Meilisearch can't process your request. Meilisearch error codes are described here: https://www.meilisearch.com/docs/reference/errors/error_codes#meilisearch-errors
        """
        response = self.http.delete(
            f"{self.config.paths.index}/{self.uid}/{self.config.paths.document}"
        )
        return TaskInfo(**response)

    # GENERAL SETTINGS ROUTES

    def get_settings(self) -> Dict[str, Any]:
        """Get settings of the index.

        https://www.meilisearch.com/docs/reference/api/settings

        Returns
        -------
        settings
            Dictionary containing the settings of the index.

        Raises
        ------
        MeilisearchApiError
            An error containing details about why Meilisearch can't process your request. Meilisearch error codes are described here: https://www.meilisearch.com/docs/reference/errors/error_codes#meilisearch-errors
        """
        settings = self.http.get(
            f"{self.config.paths.index}/{self.uid}/{self.config.paths.setting}"
        )

        if settings.get("embedders"):
<<<<<<< HEAD
            embedders: dict[str, EmbedderType] = {}
=======
            embedders: dict[
                str,
                OpenAiEmbedder
                | HuggingFaceEmbedder
                | OllamaEmbedder
                | RestEmbedder
                | UserProvidedEmbedder,
            ] = {}
>>>>>>> 4a9da252
            for k, v in settings["embedders"].items():
                if v.get("source") == "openAi":
                    embedders[k] = OpenAiEmbedder(**v)
                elif v.get("source") == "ollama":
                    embedders[k] = OllamaEmbedder(**v)
                elif v.get("source") == "huggingFace":
                    embedders[k] = HuggingFaceEmbedder(**v)
                elif v.get("source") == "rest":
                    embedders[k] = RestEmbedder(**v)
                else:
                    embedders[k] = UserProvidedEmbedder(**v)

            settings["embedders"] = embedders

        return settings

    def update_settings(self, body: MutableMapping[str, Any]) -> TaskInfo:
        """Update settings of the index.

        https://www.meilisearch.com/docs/reference/api/settings#update-settings

        Parameters
        ----------
        body:
            Dictionary containing the settings of the index.
            Supported settings include:
            - 'rankingRules': List of ranking rules
            - 'distinctAttribute': Attribute for deduplication
            - 'searchableAttributes': Attributes that can be searched
            - 'displayedAttributes': Attributes to display in search results
            - 'stopWords': Words ignored in search queries
            - 'synonyms': Dictionary of synonyms
            - 'filterableAttributes': Attributes that can be used for filtering
            - 'sortableAttributes': Attributes that can be used for sorting
            - 'typoTolerance': Settings for typo tolerance
            - 'pagination': Settings for pagination
            - 'faceting': Settings for faceting
            - 'dictionary': List of custom dictionary words
            - 'separatorTokens': List of separator tokens
            - 'nonSeparatorTokens': List of non-separator tokens
            - 'embedders': Dictionary of embedder configurations for AI-powered search
            - 'searchCutoffMs': Maximum search time in milliseconds
            - 'proximityPrecision': Precision for proximity ranking
            - 'localizedAttributes': Settings for localized attributes

            More information:
            https://www.meilisearch.com/docs/reference/api/settings#update-settings

        Returns
        -------
        task_info:
            TaskInfo instance containing information about a task to track the progress of an asynchronous process.
            https://www.meilisearch.com/docs/reference/api/tasks#get-one-task

        Raises
        ------
        MeilisearchApiError
            An error containing details about why Meilisearch can't process your request.
            Meilisearch error codes are described here: https://www.meilisearch.com/docs/reference/errors/error_codes#meilisearch-errors
        """
        if body.get("embedders"):
            for _, v in body["embedders"].items():
                if "documentTemplateMaxBytes" in v and v["documentTemplateMaxBytes"] is None:
                    del v["documentTemplateMaxBytes"]

        task = self.http.patch(
            f"{self.config.paths.index}/{self.uid}/{self.config.paths.setting}", body
        )

        return TaskInfo(**task)

    def reset_settings(self) -> TaskInfo:
        """Reset settings of the index to default values.

        https://www.meilisearch.com/docs/reference/api/settings#reset-settings

        Returns
        -------
        task_info:
            TaskInfo instance containing information about a task to track the progress of an asynchronous process.
            https://www.meilisearch.com/docs/reference/api/tasks#get-one-task

        Raises
        ------
        MeilisearchApiError
            An error containing details about why Meilisearch can't process your request. Meilisearch error codes are described here: https://www.meilisearch.com/docs/reference/errors/error_codes#meilisearch-errors
        """
        task = self.http.delete(f"{self.config.paths.index}/{self.uid}/{self.config.paths.setting}")

        return TaskInfo(**task)

    # RANKING RULES SUB-ROUTES

    def get_ranking_rules(self) -> List[str]:
        """Get ranking rules of the index.

        Returns
        -------
        settings: list
            List containing the ranking rules of the index.

        Raises
        ------
        MeilisearchApiError
            An error containing details about why Meilisearch can't process your request. Meilisearch error codes are described here: https://www.meilisearch.com/docs/reference/errors/error_codes#meilisearch-errors
        """
        return self.http.get(self.__settings_url_for(self.config.paths.ranking_rules))

    def update_ranking_rules(self, body: Union[List[str], None]) -> TaskInfo:
        """Update ranking rules of the index.

        Parameters
        ----------
        body:
            List containing the ranking rules.

        Returns
        -------
        task_info:
            TaskInfo instance containing information about a task to track the progress of an asynchronous process.
            https://www.meilisearch.com/docs/reference/api/tasks#get-one-task

        Raises
        ------
        MeilisearchApiError
            An error containing details about why Meilisearch can't process your request. Meilisearch error codes are described here: https://www.meilisearch.com/docs/reference/errors/error_codes#meilisearch-errors
        """
        task = self.http.put(self.__settings_url_for(self.config.paths.ranking_rules), body)

        return TaskInfo(**task)

    def reset_ranking_rules(self) -> TaskInfo:
        """Reset ranking rules of the index to default values.

        Returns
        -------
        task_info:
            TaskInfo instance containing information about a task to track the progress of an asynchronous process.
            https://www.meilisearch.com/docs/reference/api/tasks#get-one-task

        Raises
        ------
        MeilisearchApiError
            An error containing details about why Meilisearch can't process your request. Meilisearch error codes are described here: https://www.meilisearch.com/docs/reference/errors/error_codes#meilisearch-errors
        """
        task = self.http.delete(
            self.__settings_url_for(self.config.paths.ranking_rules),
        )

        return TaskInfo(**task)

    # DISTINCT ATTRIBUTE SUB-ROUTES

    def get_distinct_attribute(self) -> Optional[str]:
        """Get distinct attribute of the index.

        Returns
        -------
        settings:
            String containing the distinct attribute of the index. If no distinct attribute None is returned.

        Raises
        ------
        MeilisearchApiError
            An error containing details about why Meilisearch can't process your request. Meilisearch error codes are described here: https://www.meilisearch.com/docs/reference/errors/error_codes#meilisearch-errors
        """
        return self.http.get(self.__settings_url_for(self.config.paths.distinct_attribute))

    def update_distinct_attribute(self, body: str) -> TaskInfo:
        """Update distinct attribute of the index.

        Parameters
        ----------
        body:
            String containing the distinct attribute.

        Returns
        -------
        task_info:
            TaskInfo instance containing information about a task to track the progress of an asynchronous process.
            https://www.meilisearch.com/docs/reference/api/tasks#get-one-task

        Raises
        ------
        MeilisearchApiError
            An error containing details about why Meilisearch can't process your request. Meilisearch error codes are described here: https://www.meilisearch.com/docs/reference/errors/error_codes#meilisearch-errors
        """
        task = self.http.put(self.__settings_url_for(self.config.paths.distinct_attribute), body)

        return TaskInfo(**task)

    def reset_distinct_attribute(self) -> TaskInfo:
        """Reset distinct attribute of the index to default values.

        Returns
        -------
        task_info:
            TaskInfo instance containing information about a task to track the progress of an asynchronous process.
            https://www.meilisearch.com/docs/reference/api/tasks#get-one-task

        Raises
        ------
        MeilisearchApiError
            An error containing details about why Meilisearch can't process your request. Meilisearch error codes are described here: https://www.meilisearch.com/docs/reference/errors/error_codes#meilisearch-errors
        """
        task = self.http.delete(
            self.__settings_url_for(self.config.paths.distinct_attribute),
        )

        return TaskInfo(**task)

    # SEARCHABLE ATTRIBUTES SUB-ROUTES

    def get_searchable_attributes(self) -> List[str]:
        """Get searchable attributes of the index.

        Returns
        -------
        settings:
            List containing the searchable attributes of the index.

        Raises
        ------
        MeilisearchApiError
            An error containing details about why Meilisearch can't process your request. Meilisearch error codes are described here: https://www.meilisearch.com/docs/reference/errors/error_codes#meilisearch-errors
        """
        return self.http.get(self.__settings_url_for(self.config.paths.searchable_attributes))

    def update_searchable_attributes(self, body: Union[List[str], None]) -> TaskInfo:
        """Update searchable attributes of the index.

        Parameters
        ----------
        body:
            List containing the searchable attributes.

        Returns
        -------
        task_info:
            TaskInfo instance containing information about a task to track the progress of an asynchronous process.
            https://www.meilisearch.com/docs/reference/api/tasks#get-one-task

        Raises
        ------
        MeilisearchApiError
            An error containing details about why Meilisearch can't process your request. Meilisearch error codes are described here: https://www.meilisearch.com/docs/reference/errors/error_codes#meilisearch-errors
        """
        task = self.http.put(self.__settings_url_for(self.config.paths.searchable_attributes), body)

        return TaskInfo(**task)

    def reset_searchable_attributes(self) -> TaskInfo:
        """Reset searchable attributes of the index to default values.

        Returns
        -------
        task_info:
            TaskInfo instance containing information about a task to track the progress of an asynchronous process.
            https://www.meilisearch.com/docs/reference/api/tasks#get-one-task

        Raises
        ------
        MeilisearchApiError
            An error containing details about why Meilisearch can't process your request. Meilisearch error codes are described here: https://www.meilisearch.com/docs/reference/errors/error_codes#meilisearch-errors
        """
        task = self.http.delete(
            self.__settings_url_for(self.config.paths.searchable_attributes),
        )

        return TaskInfo(**task)

    # DISPLAYED ATTRIBUTES SUB-ROUTES

    def get_displayed_attributes(self) -> List[str]:
        """Get displayed attributes of the index.

        Returns
        -------
        settings:
            List containing the displayed attributes of the index.

        Raises
        ------
        MeilisearchApiError
            An error containing details about why Meilisearch can't process your request. Meilisearch error codes are described here: https://www.meilisearch.com/docs/reference/errors/error_codes#meilisearch-errors
        """
        return self.http.get(self.__settings_url_for(self.config.paths.displayed_attributes))

    def update_displayed_attributes(self, body: Union[List[str], None]) -> TaskInfo:
        """Update displayed attributes of the index.

        Parameters
        ----------
        body:
            List containing the displayed attributes.

        Returns
        -------
        task_info:
            TaskInfo instance containing information about a task to track the progress of an asynchronous process.
            https://www.meilisearch.com/docs/reference/api/tasks#get-one-task

        Raises
        ------
        MeilisearchApiError
            An error containing details about why Meilisearch can't process your request. Meilisearch error codes are described here: https://www.meilisearch.com/docs/reference/errors/error_codes#meilisearch-errors
        """
        task = self.http.put(self.__settings_url_for(self.config.paths.displayed_attributes), body)

        return TaskInfo(**task)

    def reset_displayed_attributes(self) -> TaskInfo:
        """Reset displayed attributes of the index to default values.

        Returns
        -------
        task_info:
            TaskInfo instance containing information about a task to track the progress of an asynchronous process.
            https://www.meilisearch.com/docs/reference/api/tasks#get-one-task

        Raises
        ------
        MeilisearchApiError
            An error containing details about why Meilisearch can't process your request. Meilisearch error codes are described here: https://www.meilisearch.com/docs/reference/errors/error_codes#meilisearch-errors
        """
        task = self.http.delete(
            self.__settings_url_for(self.config.paths.displayed_attributes),
        )

        return TaskInfo(**task)

    # STOP WORDS SUB-ROUTES

    def get_stop_words(self) -> List[str]:
        """Get stop words of the index.

        Returns
        -------
        settings:
            List containing the stop words of the index.

        Raises
        ------
        MeilisearchApiError
            An error containing details about why Meilisearch can't process your request. Meilisearch error codes are described here: https://www.meilisearch.com/docs/reference/errors/error_codes#meilisearch-errors
        """
        return self.http.get(self.__settings_url_for(self.config.paths.stop_words))

    def update_stop_words(self, body: Union[List[str], None]) -> TaskInfo:
        """Update stop words of the index.

        Parameters
        ----------
        body: list
            List containing the stop words.

        Returns
        -------
        task_info:
            TaskInfo instance containing information about a task to track the progress of an asynchronous process.
            https://www.meilisearch.com/docs/reference/api/tasks#get-one-task

        Raises
        ------
        MeilisearchApiError
            An error containing details about why Meilisearch can't process your request. Meilisearch error codes are described here: https://www.meilisearch.com/docs/reference/errors/error_codes#meilisearch-errors
        """
        task = self.http.put(self.__settings_url_for(self.config.paths.stop_words), body)

        return TaskInfo(**task)

    def reset_stop_words(self) -> TaskInfo:
        """Reset stop words of the index to default values.

        Returns
        -------
        task_info:
            TaskInfo instance containing information about a task to track the progress of an asynchronous process.
            https://www.meilisearch.com/docs/reference/api/tasks#get-one-task

        Raises
        ------
        MeilisearchApiError
            An error containing details about why Meilisearch can't process your request. Meilisearch error codes are described here: https://www.meilisearch.com/docs/reference/errors/error_codes#meilisearch-errors
        """
        task = self.http.delete(
            self.__settings_url_for(self.config.paths.stop_words),
        )

        return TaskInfo(**task)

    # SYNONYMS SUB-ROUTES

    def get_synonyms(self) -> Dict[str, List[str]]:
        """Get synonyms of the index.

        Returns
        -------
        settings: dict
            Dictionary containing the synonyms of the index.

        Raises
        ------
        MeilisearchApiError
            An error containing details about why Meilisearch can't process your request. Meilisearch error codes are described here: https://www.meilisearch.com/docs/reference/errors/error_codes#meilisearch-errors
        """
        return self.http.get(self.__settings_url_for(self.config.paths.synonyms))

    def update_synonyms(self, body: Union[Dict[str, List[str]], None]) -> TaskInfo:
        """Update synonyms of the index.

        Parameters
        ----------
        body: dict
            Dictionary containing the synonyms.

        Returns
        -------
        task_info:
            TaskInfo instance containing information about a task to track the progress of an asynchronous process.
            https://www.meilisearch.com/docs/reference/api/tasks#get-one-task

        Raises
        ------
        MeilisearchApiError
            An error containing details about why Meilisearch can't process your request. Meilisearch error codes are described here: https://www.meilisearch.com/docs/reference/errors/error_codes#meilisearch-errors
        """
        task = self.http.put(self.__settings_url_for(self.config.paths.synonyms), body)

        return TaskInfo(**task)

    def reset_synonyms(self) -> TaskInfo:
        """Reset synonyms of the index to default values.

        Returns
        -------
        task_info:
            TaskInfo instance containing information about a task to track the progress of an asynchronous process.
            https://www.meilisearch.com/docs/reference/api/tasks#get-one-task

        Raises
        ------
        MeilisearchApiError
            An error containing details about why Meilisearch can't process your request. Meilisearch error codes are described here: https://www.meilisearch.com/docs/reference/errors/error_codes#meilisearch-errors
        """
        task = self.http.delete(
            self.__settings_url_for(self.config.paths.synonyms),
        )

        return TaskInfo(**task)

    # FILTERABLE ATTRIBUTES SUB-ROUTES

    def get_filterable_attributes(self) -> List[str]:
        """Get filterable attributes of the index.

        Returns
        -------
        settings:
            List containing the filterable attributes of the index

        Raises
        ------
        MeilisearchApiError
            An error containing details about why Meilisearch can't process your request. Meilisearch error codes are described here: https://www.meilisearch.com/docs/reference/errors/error_codes#meilisearch-errors
        """
        return self.http.get(self.__settings_url_for(self.config.paths.filterable_attributes))

    def update_filterable_attributes(self, body: Union[List[str], None]) -> TaskInfo:
        """Update filterable attributes of the index.

        Parameters
        ----------
        body:
            List containing the filterable attributes.

        Returns
        -------
        task_info:
            TaskInfo instance containing information about a task to track the progress of an asynchronous process.
            https://www.meilisearch.com/docs/reference/api/tasks#get-one-task

        Raises
        ------
        MeilisearchApiError
            An error containing details about why Meilisearch can't process your request. Meilisearch error codes are described here: https://www.meilisearch.com/docs/reference/errors/error_codes#meilisearch-errors
        """
        task = self.http.put(self.__settings_url_for(self.config.paths.filterable_attributes), body)

        return TaskInfo(**task)

    def reset_filterable_attributes(self) -> TaskInfo:
        """Reset filterable attributes of the index to default values.

        Returns
        -------
        task_info:
            TaskInfo instance containing information about a task to track the progress of an asynchronous process.
            https://www.meilisearch.com/docs/reference/api/tasks#get-one-task

        Raises
        ------
        MeilisearchApiError
            An error containing details about why Meilisearch can't process your request. Meilisearch error codes are described here: https://www.meilisearch.com/docs/reference/errors/error_codes#meilisearch-errors
        """
        task = self.http.delete(
            self.__settings_url_for(self.config.paths.filterable_attributes),
        )

        return TaskInfo(**task)

    # SORTABLE ATTRIBUTES SUB-ROUTES

    def get_sortable_attributes(self) -> List[str]:
        """Get sortable attributes of the index.

        Returns
        -------
        settings:
            List containing the sortable attributes of the index

        Raises
        ------
        MeilisearchApiError
            An error containing details about why Meilisearch can't process your request. Meilisearch error codes are described here: https://www.meilisearch.com/docs/reference/errors/error_codes#meilisearch-errors
        """
        return self.http.get(self.__settings_url_for(self.config.paths.sortable_attributes))

    def update_sortable_attributes(self, body: Union[List[str], None]) -> TaskInfo:
        """Update sortable attributes of the index.

        Parameters
        ----------
        body:
            List containing the sortable attributes.

        Returns
        -------
        task_info:
            TaskInfo instance containing information about a task to track the progress of an asynchronous process.
            https://www.meilisearch.com/docs/reference/api/tasks#get-one-task

        Raises
        ------
        MeilisearchApiError
            An error containing details about why Meilisearch can't process your request. Meilisearch error codes are described here: https://www.meilisearch.com/docs/reference/errors/error_codes#meilisearch-errors
        """
        task = self.http.put(self.__settings_url_for(self.config.paths.sortable_attributes), body)

        return TaskInfo(**task)

    def reset_sortable_attributes(self) -> TaskInfo:
        """Reset sortable attributes of the index to default values.

        Returns
        -------
        task_info:
            TaskInfo instance containing information about a task to track the progress of an asynchronous process.
            https://www.meilisearch.com/docs/reference/api/tasks#get-one-task

        Raises
        ------
        MeilisearchApiError
            An error containing details about why Meilisearch can't process your request. Meilisearch error codes are described here: https://www.meilisearch.com/docs/reference/errors/error_codes#meilisearch-errors
        """
        task = self.http.delete(
            self.__settings_url_for(self.config.paths.sortable_attributes),
        )

        return TaskInfo(**task)

    # TYPO TOLERANCE SUB-ROUTES

    def get_typo_tolerance(self) -> TypoTolerance:
        """Get typo tolerance of the index.

        Returns
        -------
        settings:
            The typo tolerance settings of the index.

        Raises
        ------
        MeilisearchApiError
            An error containing details about why Meilisearch can't process your request. Meilisearch error codes are described here: https://www.meilisearch.com/docs/reference/errors/error_codes#meilisearch-errors
        """
        typo_tolerance = self.http.get(self.__settings_url_for(self.config.paths.typo_tolerance))

        return TypoTolerance(**typo_tolerance)

    def update_typo_tolerance(self, body: Union[Mapping[str, Any], None]) -> TaskInfo:
        """Update typo tolerance of the index.

        Parameters
        ----------
        body: dict
            Dictionary containing the typo tolerance.

        Returns
        -------
        task_info:
            TaskInfo instance containing information about a task to track the progress of an asynchronous process.
            https://www.meilisearch.com/docs/reference/api/tasks#get-one-task

        Raises
        ------
        MeilisearchApiError
            An error containing details about why Meilisearch can't process your request. Meilisearch error codes are described here: https://www.meilisearch.com/docs/reference/errors/error_codes#meilisearch-errors
        """
        task = self.http.patch(self.__settings_url_for(self.config.paths.typo_tolerance), body)

        return TaskInfo(**task)

    def reset_typo_tolerance(self) -> TaskInfo:
        """Reset typo tolerance of the index to default values.

        Returns
        -------
        task_info:
            TaskInfo instance containing information about a task to track the progress of an asynchronous process.
            https://www.meilisearch.com/docs/reference/api/tasks#get-one-task

        Raises
        ------
        MeilisearchApiError
            An error containing details about why Meilisearch can't process your request. Meilisearch error codes are described here: https://www.meilisearch.com/docs/reference/errors/error_codes#meilisearch-errors
        """
        task = self.http.delete(
            self.__settings_url_for(self.config.paths.typo_tolerance),
        )

        return TaskInfo(**task)

    def get_pagination_settings(self) -> Pagination:
        """Get pagination settngs of the index.

        Returns
        -------
        settings:
            The pagination settings of the index.

        Raises
        ------
        MeilisearchApiError
            An error containing details about why Meilisearch can't process your request. Meilisearch error codes are described here: https://www.meilisearch.com/docs/reference/errors/error_codes#meilisearch-errors
        """
        pagination = self.http.get(self.__settings_url_for(self.config.paths.pagination))

        return Pagination(**pagination)

    def update_pagination_settings(self, body: Union[Dict[str, Any], None]) -> TaskInfo:
        """Update the pagination settings of the index.

        Parameters
        ----------
        body: dict
            Dictionary containing the pagination settings.
            https://www.meilisearch.com/docs/reference/api/settings#update-pagination-settings

        Returns
        -------
        task_info:
            TaskInfo instance containing information about a task to track the progress of an asynchronous process.
            https://www.meilisearch.com/docs/reference/api/tasks#get-one-task

        Raises
        ------
        MeilisearchApiError
            An error containing details about why Meilisearch can't process your request. Meilisearch error codes are described here: https://www.meilisearch.com/docs/reference/errors/error_codes#meilisearch-errors
        """
        task = self.http.patch(
            path=self.__settings_url_for(self.config.paths.pagination), body=body
        )

        return TaskInfo(**task)

    def reset_pagination_settings(self) -> TaskInfo:
        """Reset pagination settings of the index to default values.

        Returns
        -------
        task_info:
            TaskInfo instance containing information about a task to track the progress of an asynchronous process.
            https://www.meilisearch.com/docs/reference/api/tasks#get-one-task

        Raises
        ------
        MeilisearchApiError
            An error containing details about why Meilisearch can't process your request. Meilisearch error codes are described here: https://www.meilisearch.com/docs/reference/errors/error_codes#meilisearch-errors
        """
        task = self.http.delete(self.__settings_url_for(self.config.paths.pagination))

        return TaskInfo(**task)

    def get_faceting_settings(self) -> Faceting:
        """Get the faceting settings of an index.

        Returns
        -------
        settings:
            The faceting settings of the index.

        Raises
        ------
        MeilisearchApiError
            An error containing details about why Meilisearch can't process your request. Meilisearch error codes are described here: https://www.meilisearch.com/docs/reference/errors/error_codes#meilisearch-errors
        """

        faceting = self.http.get(self.__settings_url_for(self.config.paths.faceting))

        return Faceting(**faceting)

    def update_faceting_settings(self, body: Union[Mapping[str, Any], None]) -> TaskInfo:
        """Update the faceting settings of the index.

        Parameters
        ----------
        body: dict
            Dictionary containing the faceting settings.
            https://www.meilisearch.com/docs/reference/api/settings#update-pagination-settings

        Returns
        -------
        task_info:
            TaskInfo instance containing information about a task to track the progress of an asynchronous process.
            https://www.meilisearch.com/docs/reference/api/tasks#get-one-task

        Raises
        ------
        MeilisearchApiError
            An error containing details about why Meilisearch can't process your request. Meilisearch error codes are described here: https://www.meilisearch.com/docs/reference/errors/error_codes#meilisearch-errors
        """
        task = self.http.patch(path=self.__settings_url_for(self.config.paths.faceting), body=body)

        return TaskInfo(**task)

    def reset_faceting_settings(self) -> TaskInfo:
        """Reset faceting settings of the index to default values.

        Returns
        -------
        task_info:
            TaskInfo instance containing information about a task to track the progress of an asynchronous process.
            https://www.meilisearch.com/docs/reference/api/tasks#get-one-task

        Raises
        ------
        MeilisearchApiError
            An error containing details about why Meilisearch can't process your request. Meilisearch error codes are described here: https://www.meilisearch.com/docs/reference/errors/error_codes#meilisearch-errors
        """
        task = self.http.delete(self.__settings_url_for(self.config.paths.faceting))

        return TaskInfo(**task)

    # USER DICTIONARY SUB-ROUTES

    def get_dictionary(self) -> List[str]:
        """Get the dictionary entries of the index.

        Returns
        -------
        settings:
            List containing the dictionary entries of the index.

        Raises
        ------
        MeilisearchApiError
            An error containing details about why Meilisearch can't process your request. Meilisearch error codes are described here: https://www.meilisearch.com/docs/reference/errors/error_codes#meilisearch-errors
        """
        return self.http.get(self.__settings_url_for(self.config.paths.dictionary))

    def update_dictionary(self, body: Union[List[str], None]) -> TaskInfo:
        """Update the dictionary of the index.

        Parameters
        ----------
        body:
            List of the new dictionary entries.

        Returns
        -------
        task_info:
            TaskInfo instance containing information about a task to track the progress of an asynchronous process.
            https://www.meilisearch.com/docs/reference/api/tasks#get-one-task

        Raises
        ------
        MeilisearchApiError
            An error containing details about why Meilisearch can't process your request. Meilisearch error codes are described here: https://www.meilisearch.com/docs/reference/errors/error_codes#meilisearch-errors
        """
        task = self.http.put(self.__settings_url_for(self.config.paths.dictionary), body)

        return TaskInfo(**task)

    def reset_dictionary(self) -> TaskInfo:
        """Clear all entries in dictionary

        Returns
        -------
        task_info:
            TaskInfo instance containing information about a task to track the progress of an asynchronous process.
            https://www.meilisearch.com/docs/reference/api/tasks#get-one-task

        Raises
        ------
        MeilisearchApiError
            An error containing details about why Meilisearch can't process your request. Meilisearch error codes are described here: https://www.meilisearch.com/docs/reference/errors/error_codes#meilisearch-errors
        """
        task = self.http.delete(
            self.__settings_url_for(self.config.paths.dictionary),
        )

        return TaskInfo(**task)

    # TEXT SEPARATOR SUB-ROUTES

    def get_separator_tokens(self) -> List[str]:
        """Get the additional text separator tokens set on this index.

        Returns
        -------
        settings:
            List containing the separator tokens of the index.

        Raises
        ------
        MeilisearchApiError
            An error containing details about why Meilisearch can't process your request. Meilisearch error codes are described here: https://www.meilisearch.com/docs/reference/errors/error_codes#meilisearch-errors
        """
        return self.http.get(self.__settings_url_for(self.config.paths.separator_tokens))

    def get_non_separator_tokens(self) -> List[str]:
        """Get the list of disabled text separator tokens on this index.

        Returns
        -------
        settings:
            List containing the disabled separator tokens of the index.

        Raises
        ------
        MeilisearchApiError
            An error containing details about why Meilisearch can't process your request. Meilisearch error codes are described here: https://www.meilisearch.com/docs/reference/errors/error_codes#meilisearch-errors
        """
        return self.http.get(self.__settings_url_for(self.config.paths.non_separator_tokens))

    def update_separator_tokens(self, body: Union[List[str], None]) -> TaskInfo:
        """Update the additional separator tokens of the index.

        Parameters
        ----------
        body:
            List of the new separator tokens.

        Returns
        -------
        task_info:
            TaskInfo instance containing information about a task to track the progress of an asynchronous process.
            https://www.meilisearch.com/docs/reference/api/tasks#get-one-task

        Raises
        ------
        MeilisearchApiError
            An error containing details about why Meilisearch can't process your request. Meilisearch error codes are described here: https://www.meilisearch.com/docs/reference/errors/error_codes#meilisearch-errors
        """
        task = self.http.put(self.__settings_url_for(self.config.paths.separator_tokens), body)

        return TaskInfo(**task)

    def update_non_separator_tokens(self, body: Union[List[str], None]) -> TaskInfo:
        """Update the disabled separator tokens of the index.

        Parameters
        ----------
        body:
            List of the newly disabled separator tokens.

        Returns
        -------
        task_info:
            TaskInfo instance containing information about a task to track the progress of an asynchronous process.
            https://www.meilisearch.com/docs/reference/api/tasks#get-one-task

        Raises
        ------
        MeilisearchApiError
            An error containing details about why Meilisearch can't process your request. Meilisearch error codes are described here: https://www.meilisearch.com/docs/reference/errors/error_codes#meilisearch-errors
        """
        task = self.http.put(self.__settings_url_for(self.config.paths.non_separator_tokens), body)

        return TaskInfo(**task)

    def reset_separator_tokens(self) -> TaskInfo:
        """Clear all additional separator tokens

        Returns
        -------
        task_info:
            TaskInfo instance containing information about a task to track the progress of an asynchronous process.
            https://www.meilisearch.com/docs/reference/api/tasks#get-one-task

        Raises
        ------
        MeilisearchApiError
            An error containing details about why Meilisearch can't process your request. Meilisearch error codes are described here: https://www.meilisearch.com/docs/reference/errors/error_codes#meilisearch-errors
        """
        task = self.http.delete(
            self.__settings_url_for(self.config.paths.separator_tokens),
        )

        return TaskInfo(**task)

    def reset_non_separator_tokens(self) -> TaskInfo:
        """Clear all disabled separator tokens

        Returns
        -------
        task_info:
            TaskInfo instance containing information about a task to track the progress of an asynchronous process.
            https://www.meilisearch.com/docs/reference/api/tasks#get-one-task

        Raises
        ------
        MeilisearchApiError
            An error containing details about why Meilisearch can't process your request. Meilisearch error codes are described here: https://www.meilisearch.com/docs/reference/errors/error_codes#meilisearch-errors
        """
        task = self.http.delete(
            self.__settings_url_for(self.config.paths.non_separator_tokens),
        )

        return TaskInfo(**task)

    # EMBEDDERS SUB-ROUTES

    def get_embedders(self) -> Embedders | None:
        """Get embedders of the index.

        Retrieves the current embedder configuration from Meilisearch.

        Returns
        -------
        Embedders:
            The embedders settings of the index, or None if no embedders are configured.
            Contains a dictionary of embedder configurations, where keys are embedder names.

        Raises
        ------
        MeilisearchApiError
            An error containing details about why Meilisearch can't process your request. Meilisearch error codes are described here: https://www.meilisearch.com/docs/reference/errors/error_codes#meilisearch-errors
        """
        response = self.http.get(self.__settings_url_for(self.config.paths.embedders))

        if not response:
            return None

<<<<<<< HEAD
        embedders: dict[str, EmbedderType] = {}
=======
        embedders: dict[
            str,
            OpenAiEmbedder
            | HuggingFaceEmbedder
            | OllamaEmbedder
            | RestEmbedder
            | UserProvidedEmbedder,
        ] = {}
>>>>>>> 4a9da252
        for k, v in response.items():
            source = v.get("source")
            if source == "openAi":
                embedders[k] = OpenAiEmbedder(**v)
<<<<<<< HEAD
            elif source == "huggingFace":
                embedders[k] = HuggingFaceEmbedder(**v)
            elif source == "ollama":
                embedders[k] = OllamaEmbedder(**v)
            elif source == "rest":
                embedders[k] = RestEmbedder(**v)
            elif source == "userProvided":
                embedders[k] = UserProvidedEmbedder(**v)
=======
            elif v.get("source") == "ollama":
                embedders[k] = OllamaEmbedder(**v)
            elif v.get("source") == "huggingFace":
                embedders[k] = HuggingFaceEmbedder(**v)
            elif v.get("source") == "rest":
                embedders[k] = RestEmbedder(**v)
>>>>>>> 4a9da252
            else:
                # Default to UserProvidedEmbedder for unknown sources
                embedders[k] = UserProvidedEmbedder(**v)

        return Embedders(embedders=embedders)

    def update_embedders(self, body: Union[MutableMapping[str, Any], None]) -> TaskInfo:
        """Update embedders of the index.

        Updates the embedder configuration for the index. The embedder configuration
        determines how Meilisearch generates vector embeddings for documents.

        Parameters
        ----------
        body: dict
            Dictionary containing the embedders configuration.

        Returns
        -------
        task_info:
            TaskInfo instance containing information about a task to track the progress of an asynchronous process.
            https://www.meilisearch.com/docs/reference/api/tasks#get-one-task

        Raises
        ------
        MeilisearchApiError
            An error containing details about why Meilisearch can't process your request.
            Meilisearch error codes are described here: https://www.meilisearch.com/docs/reference/errors/error_codes#meilisearch-errors
        """
        if body is not None and body.get("embedders"):
            for _, v in body["embedders"].items():
                if "documentTemplateMaxBytes" in v and v["documentTemplateMaxBytes"] is None:
                    del v["documentTemplateMaxBytes"]

        task = self.http.patch(self.__settings_url_for(self.config.paths.embedders), body)

        return TaskInfo(**task)

    def reset_embedders(self) -> TaskInfo:
        """Reset embedders of the index to default values.

        Removes all embedder configurations from the index.

        Returns
        -------
        task_info:
            TaskInfo instance containing information about a task to track the progress of an asynchronous process.
            https://www.meilisearch.com/docs/reference/api/tasks#get-one-task

        Raises
        ------
        MeilisearchApiError
            An error containing details about why Meilisearch can't process your request. Meilisearch error codes are described here: https://www.meilisearch.com/docs/reference/errors/error_codes#meilisearch-errors
        """
        task = self.http.delete(
            self.__settings_url_for(self.config.paths.embedders),
        )

        return TaskInfo(**task)

    # SEARCH CUTOFF MS SETTINGS

    def get_search_cutoff_ms(self) -> int | None:
        """Get the search cutoff in ms of the index.

        Returns
        -------
        settings:
            Integer value of search cutoff in ms of the index.

        Raises
        ------
        MeilisearchApiError
            An error containing details about why Meilisearch can't process your request. Meilisearch error codes are described here: https://www.meilisearch.com/docs/reference/errors/error_codes#meilisearch-errors
        """
        return self.http.get(self.__settings_url_for(self.config.paths.search_cutoff_ms))

    def update_search_cutoff_ms(self, body: Union[int, None]) -> TaskInfo:
        """Update the search cutoff in ms of the index.

        Parameters
        ----------
        body:
            Integer value of the search cutoff time in ms.

        Returns
        -------
        task_info:
            TaskInfo instance containing information about a task to track the progress of an asynchronous process.
            https://www.meilisearch.com/docs/reference/api/tasks#get-one-task

        Raises
        ------
        MeilisearchApiError
            An error containing details about why Meilisearch can't process your request. Meilisearch error codes are described here: https://www.meilisearch.com/docs/reference/errors/error_codes#meilisearch-errors
        """
        task = self.http.put(self.__settings_url_for(self.config.paths.search_cutoff_ms), body)

        return TaskInfo(**task)

    def reset_search_cutoff_ms(self) -> TaskInfo:
        """Reset the search cutoff of the index

        Returns
        -------
        task_info:
            TaskInfo instance containing information about a task to track the progress of an asynchronous process.
            https://www.meilisearch.com/docs/reference/api/tasks#get-one-task

        Raises
        ------
        MeilisearchApiError
            An error containing details about why Meilisearch can't process your request. Meilisearch error codes are described here: https://www.meilisearch.com/docs/reference/errors/error_codes#meilisearch-errors
        """
        task = self.http.delete(
            self.__settings_url_for(self.config.paths.search_cutoff_ms),
        )

        return TaskInfo(**task)

    # PROXIMITY PRECISION SETTINGS

    def get_proximity_precision(self) -> ProximityPrecision:
        """Get the proximity_precision of the index.

        Returns
        -------
        settings:
            proximity_precision of the index.

        Raises
        ------
        MeilisearchApiError
            An error containing details about why Meilisearch can't process your request. Meilisearch error codes are described here: https://www.meilisearch.com/docs/reference/errors/error_codes#meilisearch-errors
        """
        response = self.http.get(self.__settings_url_for(self.config.paths.proximity_precision))
        return ProximityPrecision[to_snake(response).upper()]

    def update_proximity_precision(self, body: Union[ProximityPrecision, None]) -> TaskInfo:
        """Update the proximity_precision of the index.

        Parameters
        ----------
        body:
            proximity_precision

        Returns
        -------
        task_info:
            TaskInfo instance containing information about a task to track the progress of an asynchronous process.
            https://www.meilisearch.com/docs/reference/api/tasks#get-one-task

        Raises
        ------
        MeilisearchApiError
            An error containing details about why Meilisearch can't process your request. Meilisearch error codes are described here: https://www.meilisearch.com/docs/reference/errors/error_codes#meilisearch-errors
        """
        task = self.http.put(self.__settings_url_for(self.config.paths.proximity_precision), body)

        return TaskInfo(**task)

    def reset_proximity_precision(self) -> TaskInfo:
        """Reset the proximity_precision of the index

        Returns
        -------
        task_info:
            TaskInfo instance containing information about a task to track the progress of an asynchronous process.
            https://www.meilisearch.com/docs/reference/api/tasks#get-one-task

        Raises
        ------
        MeilisearchApiError
            An error containing details about why Meilisearch can't process your request. Meilisearch error codes are described here: https://www.meilisearch.com/docs/reference/errors/error_codes#meilisearch-errors
        """
        task = self.http.delete(
            self.__settings_url_for(self.config.paths.proximity_precision),
        )

        return TaskInfo(**task)

    # LOCALIZED ATTRIBUTES SETTINGS

    def get_localized_attributes(self) -> Union[List[LocalizedAttributes], None]:
        """Get the localized_attributes of the index.

        Returns
        -------
        settings:
            localized_attributes of the index.

        Raises
        ------
        MeilisearchApiError
            An error containing details about why Meilisearch can't process your request. Meilisearch error codes are described here: https://www.meilisearch.com/docs/reference/errors/error_codes#meilisearch-errors
        """
        response = self.http.get(self.__settings_url_for(self.config.paths.localized_attributes))

        if not response:
            return None

        return [LocalizedAttributes(**attrs) for attrs in response]

    def update_localized_attributes(
        self, body: Union[List[Mapping[str, List[str]]], None]
    ) -> TaskInfo:
        """Update the localized_attributes of the index.

        Parameters
        ----------
        body:
            localized_attributes

        Returns
        -------
        task_info:
            TaskInfo instance containing information about a task to track the progress of an asynchronous process.
            https://www.meilisearch.com/docs/reference/api/tasks#get-one-task

        Raises
        ------
        MeilisearchApiError
            An error containing details about why Meilisearch can't process your request. Meilisearch error codes are described here: https://www.meilisearch.com/docs/reference/errors/error_codes#meilisearch-errors
        """
        task = self.http.put(self.__settings_url_for(self.config.paths.localized_attributes), body)

        return TaskInfo(**task)

    def reset_localized_attributes(self) -> TaskInfo:
        """Reset the localized_attributes of the index

        Returns
        -------
        task_info:
            TaskInfo instance containing information about a task to track the progress of an asynchronous process.
            https://www.meilisearch.com/docs/reference/api/tasks#get-one-task

        Raises
        ------
        MeilisearchApiError
            An error containing details about why Meilisearch can't process your request. Meilisearch error codes are described here: https://www.meilisearch.com/docs/reference/errors/error_codes#meilisearch-errors
        """
        task = self.http.delete(
            self.__settings_url_for(self.config.paths.localized_attributes),
        )

        return TaskInfo(**task)

    @staticmethod
    def _batch(
        documents: Sequence[Mapping[str, Any]], batch_size: int
    ) -> Generator[Sequence[Mapping[str, Any]], None, None]:
        total_len = len(documents)
        for i in range(0, total_len, batch_size):
            yield documents[i : i + batch_size]

    def __settings_url_for(self, sub_route: str) -> str:
        return f"{self.config.paths.index}/{self.uid}/{self.config.paths.setting}/{sub_route}"

    def _build_url(
        self,
        primary_key: Optional[str] = None,
        csv_delimiter: Optional[str] = None,
    ) -> str:
        parameters = {}
        if primary_key:
            parameters["primaryKey"] = primary_key
        if csv_delimiter:
            parameters["csvDelimiter"] = csv_delimiter
        if primary_key is None and csv_delimiter is None:
            return f"{self.config.paths.index}/{self.uid}/{self.config.paths.document}"
        return f"{self.config.paths.index}/{self.uid}/{self.config.paths.document}?{parse.urlencode(parameters)}"<|MERGE_RESOLUTION|>--- conflicted
+++ resolved
@@ -28,8 +28,6 @@
     Embedders,
     EmbedderType,
     HuggingFaceEmbedder,
-    OllamaEmbedder,
-    OpenAiEmbedder,
     RestEmbedder,
     UserProvidedEmbedder,
 )
@@ -37,11 +35,8 @@
     Faceting,
     IndexStats,
     LocalizedAttributes,
-<<<<<<< HEAD
-=======
     OllamaEmbedder,
     OpenAiEmbedder,
->>>>>>> 4a9da252
     Pagination,
     ProximityPrecision,
     RestEmbedder,
@@ -973,18 +968,7 @@
         )
 
         if settings.get("embedders"):
-<<<<<<< HEAD
             embedders: dict[str, EmbedderType] = {}
-=======
-            embedders: dict[
-                str,
-                OpenAiEmbedder
-                | HuggingFaceEmbedder
-                | OllamaEmbedder
-                | RestEmbedder
-                | UserProvidedEmbedder,
-            ] = {}
->>>>>>> 4a9da252
             for k, v in settings["embedders"].items():
                 if v.get("source") == "openAi":
                     embedders[k] = OpenAiEmbedder(**v)
@@ -1940,23 +1924,12 @@
         if not response:
             return None
 
-<<<<<<< HEAD
+
         embedders: dict[str, EmbedderType] = {}
-=======
-        embedders: dict[
-            str,
-            OpenAiEmbedder
-            | HuggingFaceEmbedder
-            | OllamaEmbedder
-            | RestEmbedder
-            | UserProvidedEmbedder,
-        ] = {}
->>>>>>> 4a9da252
         for k, v in response.items():
             source = v.get("source")
             if source == "openAi":
                 embedders[k] = OpenAiEmbedder(**v)
-<<<<<<< HEAD
             elif source == "huggingFace":
                 embedders[k] = HuggingFaceEmbedder(**v)
             elif source == "ollama":
@@ -1965,14 +1938,6 @@
                 embedders[k] = RestEmbedder(**v)
             elif source == "userProvided":
                 embedders[k] = UserProvidedEmbedder(**v)
-=======
-            elif v.get("source") == "ollama":
-                embedders[k] = OllamaEmbedder(**v)
-            elif v.get("source") == "huggingFace":
-                embedders[k] = HuggingFaceEmbedder(**v)
-            elif v.get("source") == "rest":
-                embedders[k] = RestEmbedder(**v)
->>>>>>> 4a9da252
             else:
                 # Default to UserProvidedEmbedder for unknown sources
                 embedders[k] = UserProvidedEmbedder(**v)
