--- conflicted
+++ resolved
@@ -51,28 +51,6 @@
 
         return self.http.delete(f'{self.config.paths.index}/{self.uid}')
 
-<<<<<<< HEAD
-    # def delete_if_exists(self) -> bool:
-    #     """Deletes the index if it already exists
-
-    #     Returns
-    #     --------
-    #     Returns True if an index was deleted or False if not
-
-    #     Raises
-    #     MeiliSearchApiError
-    #         An error containing details about why MeiliSearch can't process your request. MeiliSearch error codes are described here: https://docs.meilisearch.com/errors/#meilisearch-errors
-    #     """
-    #     try:
-    #         self.delete()
-    #         return True
-    #     except MeiliSearchApiError as error:
-    #         if error.code != "index_not_found":
-    #             raise error
-    #         return False
-
-=======
->>>>>>> e04de9e0
     def update(self, primary_key: str) -> Dict[str, Any]:
         """Update the index primary-key.
 
