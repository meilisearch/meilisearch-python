from urllib import parse
from datetime import datetime
from typing import Any, Dict, Generator, List, Optional, Union

from meilisearch._httprequests import HttpRequests
from meilisearch.config import Config
from meilisearch.task import get_task, get_tasks, wait_for_task

# pylint: disable=too-many-public-methods
class Index():
    """
    Indexes routes wrapper.

    Index class gives access to all indexes routes and child routes (inherited).
    https://docs.meilisearch.com/reference/api/indexes.html
    """

    def __init__(
        self,
        config: Config,
        uid: str,
        primary_key: Optional[str] = None,
        created_at: Optional[Union[datetime, str]] = None,
        updated_at: Optional[Union[datetime, str]] = None,
    ) -> None:
        """
        Parameters
        ----------
        config:
            Config object containing permission and location of MeiliSearch.
        uid:
            UID of the index on which to perform the index actions.
        primary_key:
            Primary-key of the index.
        """
        self.config = config
        self.http = HttpRequests(config)
        self.uid = uid
        self.primary_key = primary_key
        self.created_at = self._iso_to_date_time(created_at)
        self.updated_at = self._iso_to_date_time(updated_at)

<<<<<<< HEAD
    def format_extras(self, payload: dict) -> None:
        """
        Format/Set the primary_key and dates to the current object

        Returns
        --------
        Returns None, because the update is made for object attributes
        """
        self.primary_key = payload['primaryKey']
        self.created_at = self._iso_to_date_time(payload['createdAt'])
        self.updated_at = self._iso_to_date_time(payload['updatedAt'])

    def delete(self) -> Response:
=======
    def delete(self) -> Dict[str, Any]:
>>>>>>> 9e344263
        """Delete the index.

        Raises
        ------
        MeiliSearchApiError
            An error containing details about why MeiliSearch can't process your request. MeiliSearch error codes are described here: https://docs.meilisearch.com/errors/#meilisearch-errors
        """

        return self.http.delete(f'{self.config.paths.index}/{self.uid}')

    def update(self, primary_key: str) -> Dict[str, Any]:
        """Update the index primary-key.

        Parameters
        ----------
        primary_key:
            The primary key to use for the index.

        Returns
        -------
        task:
            Dictionary containing a task to track the informations about the progress of an asynchronous process.
            https://docs.meilisearch.com/reference/api/tasks.html#get-one-task

        Raises
        ------
        MeiliSearchApiError
            An error containing details about why MeiliSearch can't process your request. MeiliSearch error codes are described here: https://docs.meilisearch.com/errors/#meilisearch-errors
        """
        payload = {'primaryKey': primary_key}
<<<<<<< HEAD
        response = self.http.put(f'{self.config.paths.index}/{self.uid}', payload)
        self.format_extras(response)
        return self
=======
        return self.http.put(f'{self.config.paths.index}/{self.uid}', payload)
>>>>>>> 9e344263

    def fetch_info(self) -> 'Index':
        """Fetch the info of the index.

        Raises
        ------
        MeiliSearchApiError
            An error containing details about why MeiliSearch can't process your request. MeiliSearch error codes are described here: https://docs.meilisearch.com/errors/#meilisearch-errors
        """
        index_dict = self.http.get(f'{self.config.paths.index}/{self.uid}')
        self.format_extras(index_dict)
        return self

    def get_primary_key(self) -> Optional[str]:
        """Get the primary key.

        Raises
        ------
        MeiliSearchApiError
            An error containing details about why MeiliSearch can't process your request. MeiliSearch error codes are described here: https://docs.meilisearch.com/errors/#meilisearch-errors
        """
        return self.fetch_info().primary_key

    @staticmethod
    def create(config: Config, uid: str, options: Optional[Dict[str, Any]] = None) -> Dict[str, Any]:
        """Create the index.

        Parameters
        ----------
        uid:
            UID of the index.
        options:
            Options passed during index creation (ex: { 'primaryKey': 'name' }).

        Returns
        -------
        task:
            Dictionary containing a task to track the informations about the progress of an asynchronous process.
            https://docs.meilisearch.com/reference/api/tasks.html#get-one-task

        Raises
        ------
        MeiliSearchApiError
            An error containing details about why MeiliSearch can't process your request. MeiliSearch error codes are described here: https://docs.meilisearch.com/errors/#meilisearch-errors
        """
        if options is None:
            options = {}
        payload = {**options, 'uid': uid}
        return HttpRequests(config).post(config.paths.index, payload)

    def get_tasks(self) -> Dict[str, List[Dict[str, Any]]]:
        """Get all tasks of a specific index from the last one.

        Returns
        -------
        task:
            Dictionary containing a list of all enqueued, processing, succeeded or failed tasks of the index.

        Raises
        ------
        MeiliSearchApiError
            An error containing details about why MeiliSearch can't process your request. MeiliSearch error codes are described here: https://docs.meilisearch.com/errors/#meilisearch-errors
        """
        return get_tasks(self.config, self.uid)

    def get_task(self, uid: int) -> Dict[str, Any]:
        """Get one task through the route of a specific index.

        Parameters
        ----------
        uid:
            identifier of the task.

        Returns
        -------
        task:
            Dictionary containing information about the processed asynchronous task of an index.

        Raises
        ------
        MeiliSearchApiError
            An error containing details about why MeiliSearch can't process your request. MeiliSearch error codes are described here: https://docs.meilisearch.com/errors/#meilisearch-errors
        """
        return get_task(self.config, uid, self.uid)

    def wait_for_task(
        self, uid: int,
        timeout_in_ms: int = 5000,
        interval_in_ms: int = 50,
    ) -> Dict[str, Any]:
        """Wait until MeiliSearch processes a task until it fails or succeeds.

        Parameters
        ----------
        uid:
            identifier of the task to wait for being processed.
        timeout_in_ms (optional):
            time the method should wait before raising a MeiliSearchTimeoutError.
        interval_in_ms (optional):
            time interval the method should wait (sleep) between requests.

        Returns
        -------
        task:
            Dictionary containing information about the processed asynchronous task.

        Raises
        ------
        MeiliSearchTimeoutError
            An error containing details about why MeiliSearch can't process your request. MeiliSearch error codes are described here: https://docs.meilisearch.com/errors/#meilisearch-errors
        """
        return wait_for_task(self.config, uid, timeout_in_ms, interval_in_ms)

    def get_stats(self) -> Dict[str, Any]:
        """Get stats of the index.

        Get information about the number of documents, field frequencies, ...
        https://docs.meilisearch.com/reference/api/stats.html

        Returns
        -------
        stats:
            Dictionary containing stats about the given index.

        Raises
        ------
        MeiliSearchApiError
            An error containing details about why MeiliSearch can't process your request. MeiliSearch error codes are described here: https://docs.meilisearch.com/errors/#meilisearch-errors
        """
        return self.http.get(
            f'{self.config.paths.index}/{self.uid}/{self.config.paths.stat}'
        )

    def search(self, query: str, opt_params: Optional[Dict[str, Any]] = None) -> Dict[str, Any]:
        """Search in the index.

        Parameters
        ----------
        query:
            String containing the searched word(s)
        opt_params (optional):
            Dictionary containing optional query parameters
            https://docs.meilisearch.com/reference/api/search.html#search-in-an-index

        Returns
        -------
        results:
            Dictionary with hits, offset, limit, processingTime and initial query

        Raises
        ------
        MeiliSearchApiError
            An error containing details about why MeiliSearch can't process your request. MeiliSearch error codes are described here: https://docs.meilisearch.com/errors/#meilisearch-errors
        """
        if opt_params is None:
            opt_params = {}
        body = {
            'q': query,
            **opt_params
        }
        return self.http.post(
            f'{self.config.paths.index}/{self.uid}/{self.config.paths.search}',
            body=body
        )

    def get_document(self, document_id: str) -> Dict[str, Any]:
        """Get one document with given document identifier.

        Parameters
        ----------
        document_id:
            Unique identifier of the document.

        Returns
        -------
        document:
            Dictionary containing the documents information.

        Raises
        ------
        MeiliSearchApiError
            An error containing details about why MeiliSearch can't process your request. MeiliSearch error codes are described here: https://docs.meilisearch.com/errors/#meilisearch-errors
        """
        return self.http.get(
            f'{self.config.paths.index}/{self.uid}/{self.config.paths.document}/{document_id}'
        )

    def get_documents(self, parameters: Optional[Dict[str, Any]] = None) -> List[Dict[str, Any]]:
        """Get a set of documents from the index.

        Parameters
        ----------
        parameters (optional):
            parameters accepted by the get documents route: https://docs.meilisearch.com/reference/api/documents.html#get-all-documents

        Returns
        -------
        document:
            List of dictionaries containing the documents information.

        Raises
        ------
        MeiliSearchApiError
            An error containing details about why MeiliSearch can't process your request. MeiliSearch error codes are described here: https://docs.meilisearch.com/errors/#meilisearch-errors
        """
        if parameters is None:
            parameters = {}
        return self.http.get(
            f'{self.config.paths.index}/{self.uid}/{self.config.paths.document}?{parse.urlencode(parameters)}'
        )

    def add_documents(
        self,
        documents: List[Dict[str, Any]],
        primary_key: Optional[str] = None,
    ) -> Dict[str, int]:
        """Add documents to the index.

        Parameters
        ----------
        documents:
            List of documents. Each document should be a dictionary.
        primary_key (optional):
            The primary-key used in index. Ignored if already set up.

        Returns
        -------
        task:
            Dictionary containing a task to track the informations about the progress of an asynchronous process.
            https://docs.meilisearch.com/reference/api/tasks.html#get-one-task

        Raises
        ------
        MeiliSearchApiError
            An error containing details about why MeiliSearch can't process your request. MeiliSearch error codes are described here: https://docs.meilisearch.com/errors/#meilisearch-errors
        """
        url = self._build_url(primary_key)
        return self.http.post(url, documents)

    def add_documents_in_batches(
        self,
        documents: List[Dict[str, Any]],
        batch_size: int = 1000,
        primary_key: Optional[str] = None,
    ) -> List[Dict[str, int]]:
        """Add documents to the index in batches.

        Parameters
        ----------
        documents:
            List of documents. Each document should be a dictionary.
        batch_size (optional):
            The number of documents that should be included in each batch. Default = 1000
        primary_key (optional):
            The primary-key used in index. Ignored if already set up.

        Returns
        -------
        task:
            List of dictionaries containing a task to track the informations about the progress of an asynchronous process.
            https://docs.meilisearch.com/reference/api/tasks.html#get-one-task

        Raises
        ------
        MeiliSearchApiError
            An error containing details about why MeiliSearch can't process your request.
            MeiliSearch error codes are described here: https://docs.meilisearch.com/errors/#meilisearch-errors
        """

        uids = []

        for document_batch in self._batch(documents, batch_size):
            uid = self.add_documents(document_batch, primary_key)
            uids.append(uid)

        return uids

    def add_documents_json(
        self,
        str_documents: str,
        primary_key: Optional[str] = None,
    ) -> Dict[str, int]:
        """Add string documents from JSON file to the index.

        Parameters
        ----------
        str_documents:
            String of document from a JSON file.
        primary_key (optional):
            The primary-key used in index. Ignored if already set up.

        Returns
        -------
        task:
            Dictionary containing a task to track the informations about the progress of an asynchronous process.
            https://docs.meilisearch.com/reference/api/tasks.html#get-one-task

        Raises
        ------
        MeiliSearchApiError
            An error containing details about why MeiliSearch can't process your request. MeiliSearch error codes are described here: https://docs.meilisearch.com/errors/#meilisearch-errors
        """
        return self.add_documents_raw(str_documents, primary_key, 'application/json')

    def add_documents_csv(
        self,
        str_documents: str,
        primary_key: Optional[str] = None,
    ) -> Dict[str, int]:
        """Add string documents from a CSV file to the index.

        Parameters
        ----------
        str_documents:
            String of document from a CSV file.
        primary_key (optional):
            The primary-key used in index. Ignored if already set up.

        Returns
        -------
        task:
            Dictionary containing a task to track the informations about the progress of an asynchronous process.
            https://docs.meilisearch.com/reference/api/tasks.html#get-one-task

        Raises
        ------
        MeiliSearchApiError
            An error containing details about why MeiliSearch can't process your request. MeiliSearch error codes are described here: https://docs.meilisearch.com/errors/#meilisearch-errors
        """
        return self.add_documents_raw(str_documents, primary_key, 'text/csv')

    def add_documents_ndjson(
        self,
        str_documents: str,
        primary_key: Optional[str] = None,
    ) -> Dict[str, int]:
        """Add string documents from a NDJSON file to the index.

        Parameters
        ----------
        str_documents:
            String of document from a NDJSON file.
        primary_key (optional):
            The primary-key used in index. Ignored if already set up.

        Returns
        -------
        task:
            Dictionary containing a task to track the informations about the progress of an asynchronous process.
            https://docs.meilisearch.com/reference/api/tasks.html#get-one-task

        Raises
        ------
        MeiliSearchApiError
            An error containing details about why MeiliSearch can't process your request. MeiliSearch error codes are described here: https://docs.meilisearch.com/errors/#meilisearch-errors
        """
        return self.add_documents_raw(str_documents, primary_key, 'application/x-ndjson')

    def add_documents_raw(
        self,
        str_documents: str,
        primary_key: Optional[str] = None,
        content_type: Optional[str] = None,
    ) -> Dict[str, int]:
        """Add string documents to the index.

        Parameters
        ----------
        str_documents:
            String of document.
        primary_key (optional):
            The primary-key used in index. Ignored if already set up.
        type:
            The type of document. Type available: 'csv', 'json', 'jsonl'

        Returns
        -------
        task:
            Dictionary containing a task to track the informations about the progress of an asynchronous process.
            https://docs.meilisearch.com/reference/api/tasks.html#get-one-task

        Raises
        ------
        MeiliSearchApiError
            An error containing details about why MeiliSearch can't process your request. MeiliSearch error codes are described here: https://docs.meilisearch.com/errors/#meilisearch-errors
        """
        url = self._build_url(primary_key)
        return self.http.post(url, str_documents, content_type)

    def update_documents(
        self,
        documents: List[Dict[str, Any]],
        primary_key: Optional[str] = None
    ) -> Dict[str, int]:
        """Update documents in the index.

        Parameters
        ----------
        documents:
            List of documents. Each document should be a dictionary.
        primary_key (optional):
            The primary-key used in index. Ignored if already set up

        Returns
        -------
        task:
            Dictionary containing a task to track the informations about the progress of an asynchronous process.
            https://docs.meilisearch.com/reference/api/tasks.html#get-one-task

        Raises
        ------
        MeiliSearchApiError
            An error containing details about why MeiliSearch can't process your request. MeiliSearch error codes are described here: https://docs.meilisearch.com/errors/#meilisearch-errors
        """
        url = self._build_url(primary_key)
        return self.http.put(url, documents)

    def update_documents_in_batches(
        self,
        documents: List[Dict[str, Any]],
        batch_size: int = 1000,
        primary_key: Optional[str] = None
    ) -> List[Dict[str, Any]]:
        """Update documents to the index in batches.

        Parameters
        ----------
        documents:
            List of documents. Each document should be a dictionary.
        batch_size (optional):
            The number of documents that should be included in each batch. Default = 1000
        primary_key (optional):
            The primary-key used in index. Ignored if already set up.

        Returns
        -------
        task:
            List of dictionaries containing a task to track the informations about the progress of an asynchronous process.
            https://docs.meilisearch.com/reference/api/tasks.html#get-one-task

        Raises
        ------
        MeiliSearchApiError
            An error containing details about why MeiliSearch can't process your request.
            MeiliSearch error codes are described here: https://docs.meilisearch.com/errors/#meilisearch-errors
        """

        uids = []

        for document_batch in self._batch(documents, batch_size):
            uid = self.update_documents(document_batch, primary_key)
            uids.append(uid)

        return uids

    def delete_document(self, document_id: str) -> Dict[str, Any]:
        """Delete one document from the index.

        Parameters
        ----------
        document_id:
            Unique identifier of the document.

        Returns
        -------
        task:
            Dictionary containing a task to track the informations about the progress of an asynchronous process.
            https://docs.meilisearch.com/reference/api/tasks.html#get-one-task

        Raises
        ------
        MeiliSearchApiError
            An error containing details about why MeiliSearch can't process your request. MeiliSearch error codes are described here: https://docs.meilisearch.com/errors/#meilisearch-errors
        """
        return self.http.delete(
            f'{self.config.paths.index}/{self.uid}/{self.config.paths.document}/{document_id}'
        )

    def delete_documents(self, ids: List[str]) -> Dict[str, int]:
        """Delete multiple documents from the index.

        Parameters
        ----------
        list:
            List of unique identifiers of documents.

        Returns
        -------
        task:
            Dictionary containing a task to track the informations about the progress of an asynchronous process.
            https://docs.meilisearch.com/reference/api/tasks.html#get-one-task

        Raises
        ------
        MeiliSearchApiError
            An error containing details about why MeiliSearch can't process your request. MeiliSearch error codes are described here: https://docs.meilisearch.com/errors/#meilisearch-errors
        """
        return self.http.post(
            f'{self.config.paths.index}/{self.uid}/{self.config.paths.document}/delete-batch',
            ids
        )

    def delete_all_documents(self) -> Dict[str, int]:
        """Delete all documents from the index.

        Returns
        -------
        task:
            Dictionary containing a task to track the informations about the progress of an asynchronous process.
            https://docs.meilisearch.com/reference/api/tasks.html#get-one-task

        Raises
        ------
        MeiliSearchApiError
            An error containing details about why MeiliSearch can't process your request. MeiliSearch error codes are described here: https://docs.meilisearch.com/errors/#meilisearch-errors
        """
        return self.http.delete(
            f'{self.config.paths.index}/{self.uid}/{self.config.paths.document}'
        )

    # GENERAL SETTINGS ROUTES

    def get_settings(self) -> Dict[str, Any]:
        """Get settings of the index.

        https://docs.meilisearch.com/reference/api/settings.html

        Returns
        -------
        settings
            Dictionary containing the settings of the index.

        Raises
        ------
        MeiliSearchApiError
            An error containing details about why MeiliSearch can't process your request. MeiliSearch error codes are described here: https://docs.meilisearch.com/errors/#meilisearch-errors
        """
        return self.http.get(
            f'{self.config.paths.index}/{self.uid}/{self.config.paths.setting}'
        )

    def update_settings(self, body: Dict[str, Any]) -> Dict[str, int]:
        """Update settings of the index.

        https://docs.meilisearch.com/reference/api/settings.html#update-settings

        Parameters
        ----------
        body:
            Dictionary containing the settings of the index.
            More information:
            https://docs.meilisearch.com/reference/api/settings.html#update-settings

        Returns
        -------
        task:
            Dictionary containing a task to track the informations about the progress of an asynchronous process.
            https://docs.meilisearch.com/reference/api/tasks.html#get-one-task

        Raises
        ------
        MeiliSearchApiError
            An error containing details about why MeiliSearch can't process your request. MeiliSearch error codes are described here: https://docs.meilisearch.com/errors/#meilisearch-errors
        """
        return self.http.post(
            f'{self.config.paths.index}/{self.uid}/{self.config.paths.setting}',
            body
        )

    def reset_settings(self) -> Dict[str, int]:
        """Reset settings of the index to default values.

        https://docs.meilisearch.com/reference/api/settings.html#reset-settings

        Returns
        -------
        task:
            Dictionary containing a task to track the informations about the progress of an asynchronous process.
            https://docs.meilisearch.com/reference/api/tasks.html#get-one-task

        Raises
        ------
        MeiliSearchApiError
            An error containing details about why MeiliSearch can't process your request. MeiliSearch error codes are described here: https://docs.meilisearch.com/errors/#meilisearch-errors
        """
        return self.http.delete(
            f'{self.config.paths.index}/{self.uid}/{self.config.paths.setting}'
        )

    # RANKING RULES SUB-ROUTES

    def get_ranking_rules(self) -> List[str]:
        """
        Get ranking rules of the index.

        Returns
        -------
        settings: list
            List containing the ranking rules of the index.

        Raises
        ------
        MeiliSearchApiError
            An error containing details about why MeiliSearch can't process your request. MeiliSearch error codes are described here: https://docs.meilisearch.com/errors/#meilisearch-errors
        """
        return self.http.get(
            self.__settings_url_for(self.config.paths.ranking_rules)
        )

    def update_ranking_rules(self, body: List[str]) -> Dict[str, int]:
        """
        Update ranking rules of the index.

        Parameters
        ----------
        body:
            List containing the ranking rules.

        Returns
        -------
        task:
            Dictionary containing a task to track the informations about the progress of an asynchronous process.
            https://docs.meilisearch.com/reference/api/tasks.html#get-one-task

        Raises
        ------
        MeiliSearchApiError
            An error containing details about why MeiliSearch can't process your request. MeiliSearch error codes are described here: https://docs.meilisearch.com/errors/#meilisearch-errors
        """
        return self.http.post(
            self.__settings_url_for(self.config.paths.ranking_rules),
            body
        )

    def reset_ranking_rules(self) -> Dict[str, int]:
        """Reset ranking rules of the index to default values.

        Returns
        -------
        task:
            Dictionary containing a task to track the informations about the progress of an asynchronous process.
            https://docs.meilisearch.com/reference/api/tasks.html#get-one-task

        Raises
        ------
        MeiliSearchApiError
            An error containing details about why MeiliSearch can't process your request. MeiliSearch error codes are described here: https://docs.meilisearch.com/errors/#meilisearch-errors
        """
        return self.http.delete(
            self.__settings_url_for(self.config.paths.ranking_rules),
        )

    # DISTINCT ATTRIBUTE SUB-ROUTES

    def get_distinct_attribute(self) -> Optional[str]:
        """
        Get distinct attribute of the index.

        Returns
        -------
        settings:
            String containing the distinct attribute of the index. If no distinct attribute None is returned.

        Raises
        ------
        MeiliSearchApiError
            An error containing details about why MeiliSearch can't process your request. MeiliSearch error codes are described here: https://docs.meilisearch.com/errors/#meilisearch-errors
        """
        return self.http.get(
            self.__settings_url_for(self.config.paths.distinct_attribute)
        )

    def update_distinct_attribute(self, body: Dict[str, Any]) -> Dict[str, int]:
        """
        Update distinct attribute of the index.

        Parameters
        ----------
        body:
            String containing the distinct attribute.

        Returns
        -------
        task:
            Dictionary containing a task to track the informations about the progress of an asynchronous process.
            https://docs.meilisearch.com/reference/api/tasks.html#get-one-task

        Raises
        ------
        MeiliSearchApiError
            An error containing details about why MeiliSearch can't process your request. MeiliSearch error codes are described here: https://docs.meilisearch.com/errors/#meilisearch-errors
        """
        return self.http.post(
            self.__settings_url_for(self.config.paths.distinct_attribute),
            body
        )

    def reset_distinct_attribute(self) -> Dict[str, int]:
        """Reset distinct attribute of the index to default values.

        Returns
        -------
        task:
            Dictionary containing a task to track the informations about the progress of an asynchronous process.
            https://docs.meilisearch.com/reference/api/tasks.html#get-one-task

        Raises
        ------
        MeiliSearchApiError
            An error containing details about why MeiliSearch can't process your request. MeiliSearch error codes are described here: https://docs.meilisearch.com/errors/#meilisearch-errors
        """
        return self.http.delete(
            self.__settings_url_for(self.config.paths.distinct_attribute),
        )

    # SEARCHABLE ATTRIBUTES SUB-ROUTES

    def get_searchable_attributes(self) -> List[str]:
        """
        Get searchable attributes of the index.

        Returns
        -------
        settings:
            List containing the searchable attributes of the index.

        Raises
        ------
        MeiliSearchApiError
            An error containing details about why MeiliSearch can't process your request. MeiliSearch error codes are described here: https://docs.meilisearch.com/errors/#meilisearch-errors
        """
        return self.http.get(
            self.__settings_url_for(self.config.paths.searchable_attributes)
        )

    def update_searchable_attributes(self, body: List[str]) -> Dict[str, int]:
        """
        Update searchable attributes of the index.

        Parameters
        ----------
        body:
            List containing the searchable attributes.

        Returns
        -------
        task:
            Dictionary containing a task to track the informations about the progress of an asynchronous process.
            https://docs.meilisearch.com/reference/api/tasks.html#get-one-task

        Raises
        ------
        MeiliSearchApiError
            An error containing details about why MeiliSearch can't process your request. MeiliSearch error codes are described here: https://docs.meilisearch.com/errors/#meilisearch-errors
        """
        return self.http.post(
            self.__settings_url_for(self.config.paths.searchable_attributes),
            body
        )

    def reset_searchable_attributes(self) -> Dict[str, int]:
        """Reset searchable attributes of the index to default values.

        Returns
        -------
        task:
            Dictionary containing a task to track the informations about the progress of an asynchronous process.
            https://docs.meilisearch.com/reference/api/tasks.html#get-one-task

        Raises
        ------
        MeiliSearchApiError
            An error containing details about why MeiliSearch can't process your request. MeiliSearch error codes are described here: https://docs.meilisearch.com/errors/#meilisearch-errors
        """
        return self.http.delete(
            self.__settings_url_for(self.config.paths.searchable_attributes),
        )

    # DISPLAYED ATTRIBUTES SUB-ROUTES

    def get_displayed_attributes(self) -> List[str]:
        """
        Get displayed attributes of the index.

        Returns
        -------
        settings:
            List containing the displayed attributes of the index.

        Raises
        ------
        MeiliSearchApiError
            An error containing details about why MeiliSearch can't process your request. MeiliSearch error codes are described here: https://docs.meilisearch.com/errors/#meilisearch-errors
        """
        return self.http.get(
            self.__settings_url_for(self.config.paths.displayed_attributes)
        )

    def update_displayed_attributes(self, body: List[str]) -> Dict[str, int]:
        """
        Update displayed attributes of the index.

        Parameters
        ----------
        body:
            List containing the displayed attributes.

        Returns
        -------
        task:
            Dictionary containing a task to track the informations about the progress of an asynchronous process.
            https://docs.meilisearch.com/reference/api/tasks.html#get-one-task

        Raises
        ------
        MeiliSearchApiError
            An error containing details about why MeiliSearch can't process your request. MeiliSearch error codes are described here: https://docs.meilisearch.com/errors/#meilisearch-errors
        """
        return self.http.post(
            self.__settings_url_for(self.config.paths.displayed_attributes),
            body
        )

    def reset_displayed_attributes(self) -> Dict[str, int]:
        """Reset displayed attributes of the index to default values.

        Returns
        -------
        task:
            Dictionary containing a task to track the informations about the progress of an asynchronous process.
            https://docs.meilisearch.com/reference/api/tasks.html#get-one-task

        Raises
        ------
        MeiliSearchApiError
            An error containing details about why MeiliSearch can't process your request. MeiliSearch error codes are described here: https://docs.meilisearch.com/errors/#meilisearch-errors
        """
        return self.http.delete(
            self.__settings_url_for(self.config.paths.displayed_attributes),
        )

    # STOP WORDS SUB-ROUTES

    def get_stop_words(self) -> List[str]:
        """
        Get stop words of the index.

        Returns
        -------
        settings:
            List containing the stop words of the index.

        Raises
        ------
        MeiliSearchApiError
            An error containing details about why MeiliSearch can't process your request. MeiliSearch error codes are described here: https://docs.meilisearch.com/errors/#meilisearch-errors
        """
        return self.http.get(
            self.__settings_url_for(self.config.paths.stop_words)
        )

    def update_stop_words(self, body: List[str]) -> Dict[str, int]:
        """
        Update stop words of the index.

        Parameters
        ----------
        body: list
            List containing the stop words.

        Returns
        -------
        task:
            Dictionary containing a task to track the informations about the progress of an asynchronous process.
            https://docs.meilisearch.com/reference/api/tasks.html#get-one-task

        Raises
        ------
        MeiliSearchApiError
            An error containing details about why MeiliSearch can't process your request. MeiliSearch error codes are described here: https://docs.meilisearch.com/errors/#meilisearch-errors
        """
        return self.http.post(
            self.__settings_url_for(self.config.paths.stop_words),
            body
        )

    def reset_stop_words(self) -> Dict[str, int]:
        """Reset stop words of the index to default values.

        Returns
        -------
        task:
            Dictionary containing a task to track the informations about the progress of an asynchronous process.
            https://docs.meilisearch.com/reference/api/tasks.html#get-one-task

        Raises
        ------
        MeiliSearchApiError
            An error containing details about why MeiliSearch can't process your request. MeiliSearch error codes are described here: https://docs.meilisearch.com/errors/#meilisearch-errors
        """
        return self.http.delete(
            self.__settings_url_for(self.config.paths.stop_words),
        )

    # SYNONYMS SUB-ROUTES

    def get_synonyms(self) -> Dict[str, List[str]]:
        """
        Get synonyms of the index.

        Returns
        -------
        settings: dict
            Dictionary containing the synonyms of the index.

        Raises
        ------
        MeiliSearchApiError
            An error containing details about why MeiliSearch can't process your request. MeiliSearch error codes are described here: https://docs.meilisearch.com/errors/#meilisearch-errors
        """
        return self.http.get(
            self.__settings_url_for(self.config.paths.synonyms)
        )

    def update_synonyms(self, body: Dict[str, List[str]]) -> Dict[str, int]:
        """
        Update synonyms of the index.

        Parameters
        ----------
        body: dict
            Dictionary containing the synonyms.

        Returns
        -------
        task:
            Dictionary containing a task to track the informations about the progress of an asynchronous process.
            https://docs.meilisearch.com/reference/api/tasks.html#get-one-task

        Raises
        ------
        MeiliSearchApiError
            An error containing details about why MeiliSearch can't process your request. MeiliSearch error codes are described here: https://docs.meilisearch.com/errors/#meilisearch-errors
        """
        return self.http.post(
            self.__settings_url_for(self.config.paths.synonyms),
            body
        )

    def reset_synonyms(self) -> Dict[str, int]:
        """Reset synonyms of the index to default values.

        Returns
        -------
        task:
            Dictionary containing a task to track the informations about the progress of an asynchronous process.
            https://docs.meilisearch.com/reference/api/tasks.html#get-one-task

        Raises
        ------
        MeiliSearchApiError
            An error containing details about why MeiliSearch can't process your request. MeiliSearch error codes are described here: https://docs.meilisearch.com/errors/#meilisearch-errors
        """
        return self.http.delete(
            self.__settings_url_for(self.config.paths.synonyms),
        )

    # FILTERABLE ATTRIBUTES SUB-ROUTES

    def get_filterable_attributes(self) -> List[str]:
        """
        Get filterable attributes of the index.

        Returns
        -------
        settings:
            List containing the filterable attributes of the index

        Raises
        ------
        MeiliSearchApiError
            An error containing details about why MeiliSearch can't process your request. MeiliSearch error codes are described here: https://docs.meilisearch.com/errors/#meilisearch-errors
        """
        return self.http.get(
            self.__settings_url_for(self.config.paths.filterable_attributes)
        )

    def update_filterable_attributes(self, body: List[str]) -> Dict[str, int]:
        """
        Update filterable attributes of the index.

        Parameters
        ----------
        body:
            List containing the filterable attributes.

        Returns
        -------
        task:
            Dictionary containing a task to track the informations about the progress of an asynchronous process.
            https://docs.meilisearch.com/reference/api/tasks.html#get-one-task

        Raises
        ------
        MeiliSearchApiError
            An error containing details about why MeiliSearch can't process your request. MeiliSearch error codes are described here: https://docs.meilisearch.com/errors/#meilisearch-errors
        """
        return self.http.post(
            self.__settings_url_for(self.config.paths.filterable_attributes),
            body
        )

    def reset_filterable_attributes(self) -> Dict[str, int]:
        """Reset filterable attributes of the index to default values.

        Returns
        -------
        task:
            Dictionary containing a task to track the informations about the progress of an asynchronous process.
            https://docs.meilisearch.com/reference/api/tasks.html#get-one-task

        Raises
        ------
        MeiliSearchApiError
            An error containing details about why MeiliSearch can't process your request. MeiliSearch error codes are described here: https://docs.meilisearch.com/errors/#meilisearch-errors
        """
        return self.http.delete(
            self.__settings_url_for(self.config.paths.filterable_attributes),
        )


    # SORTABLE ATTRIBUTES SUB-ROUTES

    def get_sortable_attributes(self) -> List[str]:
        """
        Get sortable attributes of the index.

        Returns
        -------
        settings:
            List containing the sortable attributes of the index

        Raises
        ------
        MeiliSearchApiError
            An error containing details about why MeiliSearch can't process your request. MeiliSearch error codes are described here: https://docs.meilisearch.com/errors/#meilisearch-errors
        """
        return self.http.get(
            self.__settings_url_for(self.config.paths.sortable_attributes)
        )

    def update_sortable_attributes(self, body: List[str]) -> Dict[str, int]:
        """
        Update sortable attributes of the index.

        Parameters
        ----------
        body:
            List containing the sortable attributes.

        Returns
        -------
        task:
            Dictionary containing a task to track the informations about the progress of an asynchronous process.
            https://docs.meilisearch.com/reference/api/tasks.html#get-one-task

        Raises
        ------
        MeiliSearchApiError
            An error containing details about why MeiliSearch can't process your request. MeiliSearch error codes are described here: https://docs.meilisearch.com/errors/#meilisearch-errors
        """
        return self.http.post(
            self.__settings_url_for(self.config.paths.sortable_attributes),
            body
        )

    def reset_sortable_attributes(self) -> Dict[str, int]:
        """Reset sortable attributes of the index to default values.

        Returns
        -------
        task:
            Dictionary containing a task to track the informations about the progress of an asynchronous process.
            https://docs.meilisearch.com/reference/api/tasks.html#get-one-task

        Raises
        ------
        MeiliSearchApiError
            An error containing details about why MeiliSearch can't process your request. MeiliSearch error codes are described here: https://docs.meilisearch.com/errors/#meilisearch-errors
        """
        return self.http.delete(
            self.__settings_url_for(self.config.paths.sortable_attributes),
        )

    @staticmethod
    def _batch(
        documents: List[Dict[str, Any]], batch_size: int
    ) -> Generator[List[Dict[str, Any]], None, None]:
        total_len = len(documents)
        for i in range(0, total_len, batch_size):
            yield documents[i : i + batch_size]

    @staticmethod
    def _iso_to_date_time(iso_date: Optional[Union[datetime, str]]) -> Optional[datetime]:
        """
        MeiliSearch returns the date time information in iso format. Python's implementation of
        datetime can only handle up to 6 digits in microseconds, however MeiliSearch sometimes
        returns more digits than this in the micosecond sections so when that happens this method
        reduces the number of microseconds so Python can handle it. If the value passed is either
        None or already in datetime format the original value is returned.
        """
        if not iso_date:
            return None

        if isinstance(iso_date, datetime):
            return iso_date

        try:
            return datetime.strptime(iso_date, "%Y-%m-%dT%H:%M:%S.%fZ")
        except ValueError:
            split = iso_date.split(".")
            reduce = len(split[1]) - 6
            reduced = f"{split[0]}.{split[1][:-reduce]}Z"
            return datetime.strptime(reduced, "%Y-%m-%dT%H:%M:%S.%fZ")


    def __settings_url_for(self, sub_route: str) -> str:
        return f'{self.config.paths.index}/{self.uid}/{self.config.paths.setting}/{sub_route}'

    def _build_url(
        self,
        primary_key: Optional[str] = None,
    ) -> str:
        if primary_key is None:
            return f'{self.config.paths.index}/{self.uid}/{self.config.paths.document}'
        primary_key = parse.urlencode({'primaryKey': primary_key})
        return f'{self.config.paths.index}/{self.uid}/{self.config.paths.document}?{primary_key}'<|MERGE_RESOLUTION|>--- conflicted
+++ resolved
@@ -40,7 +40,6 @@
         self.created_at = self._iso_to_date_time(created_at)
         self.updated_at = self._iso_to_date_time(updated_at)
 
-<<<<<<< HEAD
     def format_extras(self, payload: dict) -> None:
         """
         Format/Set the primary_key and dates to the current object
@@ -53,10 +52,7 @@
         self.created_at = self._iso_to_date_time(payload['createdAt'])
         self.updated_at = self._iso_to_date_time(payload['updatedAt'])
 
-    def delete(self) -> Response:
-=======
     def delete(self) -> Dict[str, Any]:
->>>>>>> 9e344263
         """Delete the index.
 
         Raises
@@ -87,13 +83,7 @@
             An error containing details about why MeiliSearch can't process your request. MeiliSearch error codes are described here: https://docs.meilisearch.com/errors/#meilisearch-errors
         """
         payload = {'primaryKey': primary_key}
-<<<<<<< HEAD
-        response = self.http.put(f'{self.config.paths.index}/{self.uid}', payload)
-        self.format_extras(response)
-        return self
-=======
         return self.http.put(f'{self.config.paths.index}/{self.uid}', payload)
->>>>>>> 9e344263
 
     def fetch_info(self) -> 'Index':
         """Fetch the info of the index.
