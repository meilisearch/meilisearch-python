# This code-samples file is used by the Meilisearch documentation
# Every example written here will be automatically fetched by
# the documentation on build
# You can read more on https://github.com/meilisearch/documentation/tree/master/.vuepress/code-samples
---
get_one_index_1: |-
  client.get_index('movies')
list_all_indexes_1: |-
  client.get_indexes({'limit': 3})
create_an_index_1: |-
  client.create_index('movies', {'primaryKey': 'id'})
update_an_index_1: |-
  client.index('movies').update(primary_key='id')
delete_an_index_1: |-
  client.delete_index('movies')
  // OR
  client.index('movies').delete()
swap_indexes_1: |-
  client.swap_indexes([{'indexes': ['indexA', 'indexB']}, {'indexes': ['indexX', 'indexY']}])
get_one_document_1: |-
  client.index('movies').get_document(25684, {
    'fields': ['id', 'title', 'poster', 'release_date']
  })
get_documents_1: |-
  client.index('movies').get_documents({'limit':2})
add_or_replace_documents_1: |-
  client.index('movies').add_documents([{
    'id': 287947,
    'title': 'Shazam',
    'poster': 'https://image.tmdb.org/t/p/w1280/xnopI5Xtky18MPhK40cZAGAOVeV.jpg',
    'overview': 'A boy is given the ability to become an adult superhero in times of need with a single magic word.',
    'release_date': '2019-03-23'
  }])
add_or_update_documents_1: |-
  client.index('movies').update_documents([{
      'id': 287947,
      'title': 'Shazam ⚡️',
      'genres': 'comedy'
  }])
delete_all_documents_1: |-
  client.index('movies').delete_all_documents()
delete_one_document_1: |-
  client.index('movies').delete_document(25684)
delete_documents_1: |-
  client.index('movies').delete_documents([23488, 153738, 437035, 363869])
search_post_1: |-
  client.index('movies').search('American ninja')
multi_search_1: |-
  client.multi_search(
    [
      {'indexUid': 'movies', 'q': 'pooh', 'limit': 5},
      {'indexUid': 'movies', 'q': 'nemo', 'limit': 5},
      {'indexUid': 'movie_ratings', 'q': 'us'}
    ]
  )
get_all_tasks_1: |-
  client.get_tasks()
get_task_1: |-
  client.get_task(1)
delete_tasks_1: |-
  client.delete_tasks({'uids': ['1', '2']})
cancel_tasks_1: |-
  client.cancel_tasks({'uids': ['1', '2']})
get_one_key_1: |-
  client.get_key('6062abda-a5aa-4414-ac91-ecd7944c0f8d')
get_all_keys_1: |-
  client.get_keys({'limit': 3})
create_a_key_1: |-
  client.create_key(options={
    'description': 'Add documents: Products API key',
    'actions': ['documents.add'],
    'indexes': ['products'],
    'expiresAt': '2042-04-02T00:42:42Z'
  })
update_a_key_1: |-
  client.update_key(key_or_uid='6062abda-a5aa-4414-ac91-ecd7944c0f8d',
    options={
      'name': 'Products/Reviews API key',
      'description': 'Manage documents: Products/Reviews API key'
  })
delete_a_key_1: |-
  client.delete_key('6062abda-a5aa-4414-ac91-ecd7944c0f8d')
get_settings_1: |-
  client.index('movies').get_settings()
update_settings_1: |-
  client.index('movies').update_settings({
    'rankingRules': [
      'words',
      'typo',
      'proximity',
      'attribute',
      'sort',
      'exactness',
      'release_date:desc',
      'rank:desc'
    ],
    'distinctAttribute': 'movie_id',
    'searchableAttributes': [
      'title',
      'overview',
      'genres'
    ],
    'displayedAttributes': [
      'title',
      'overview',
      'genres',
      'release_date'
    ],
    'sortableAttributes': [
      'title',
      'release_date'
    ],
    'stopWords': [
      'the',
      'a',
      'an'
    ],
    'synonyms': {
      'wolverine': ['xmen', 'logan'],
      'logan': ['wolverine']
    },
    'typoTolerance': {
      'minWordSizeForTypos': {
          'oneTypo': 8,
          'twoTypos': 10
      },
      'disableOnAttributes': ['title']
    },
    'pagination': {
      'maxTotalHits': 5000
    },
    'faceting': {
      'maxValuesPerFacet': 200
    }
  })
reset_settings_1: |-
  client.index('movies').reset_settings()
get_synonyms_1: |-
  client.index('movies').get_synonyms()
update_synonyms_1: |-
  client.index('movies').update_synonyms({
    'wolverine': ['xmen', 'logan'],
    'logan': ['wolverine', 'xmen'],
    'wow': ['world of warcraft']
  })
reset_synonyms_1: |-
  client.index('movies').reset_synonyms()
get_stop_words_1: |-
  client.index('movies').get_stop_words()
update_stop_words_1: |-
  client.index('movies').update_stop_words(['of', 'the', 'to'])
reset_stop_words_1: |-
  client.index('movies').reset_stop_words()
get_ranking_rules_1: |-
  client.index('movies').get_ranking_rules()
update_ranking_rules_1: |-
  client.index('movies').update_ranking_rules([
      'words',
      'typo',
      'proximity',
      'attribute',
      'sort',
      'exactness',
      'release_date:asc',
      'rank:desc'
  ])
reset_ranking_rules_1: |-
  client.index('movies').reset_ranking_rules()
get_distinct_attribute_1: |-
  client.index('shoes').get_distinct_attribute()
update_distinct_attribute_1: |-
  client.index('shoes').update_distinct_attribute('skuid')
reset_distinct_attribute_1: |-
  client.index('shoes').reset_distinct_attribute()
get_filterable_attributes_1: |-
  client.index('movies').get_filterable_attributes()
update_filterable_attributes_1: |-
  client.index('movies').update_filterable_attributes([
    'genres',
    'director'
  ])
reset_filterable_attributes_1: |-
  client.index('movies').reset_filterable_attributes()
get_searchable_attributes_1: |-
  client.index('movies').get_searchable_attributes()
update_searchable_attributes_1: |-
  client.index('movies').update_searchable_attributes([
      'title',
      'overview',
      'genres'
  ])
reset_searchable_attributes_1: |-
  client.index('movies').reset_searchable_attributes()
get_displayed_attributes_1: |-
  client.index('movies').get_displayed_attributes()
update_displayed_attributes_1: |-
  client.index('movies').update_displayed_attributes([
      'title',
      'overview',
      'genres',
      'release_date'
  ])
reset_displayed_attributes_1: |-
  client.index('movies').reset_displayed_attributes()
getting_started_typo_tolerance: |-
  client.index('movies').update_typo_tolerance({
    'minWordSizeForTypos': {
      'oneTypo': 4
    }
  })
get_typo_tolerance_1:
  client.index('books').get_typo_tolerance()
update_typo_tolerance_1: |-
  client.index('books').update_typo_tolerance({
    'minWordSizeForTypos': {
        'oneTypo': 4,
        'twoTypos': 10
      },
      'disableOnAttributes': [
         'title'
      ]
  })
reset_typo_tolerance_1: |-
  client.index('books').reset_typo_tolerance()
get_sortable_attributes_1: |-
  client.index('books').get_sortable_attributes()
update_sortable_attributes_1: |-
  client.index('books').update_sortable_attributes([
    'price',
    'author'
  ])
reset_sortable_attributes_1: |-
  client.index('books').reset_sortable_attributes()
get_index_stats_1: |-
  client.index('movies').get_stats()
get_indexes_stats_1: |-
  client.get_all_stats()
get_health_1: |-
  client.health()
get_version_1: |-
  client.get_version()
distinct_attribute_guide_1: |-
  client.index('jackets').update_distinct_attribute('product_id')
field_properties_guide_searchable_1: |-
  client.index('movies').update_searchable_attributes([
      'title',
      'overview',
      'genres'
  ])
field_properties_guide_displayed_1: |-
  client.index('movies').update_displayed_attributes([
      'title',
      'overview',
      'genres',
      'release_date'
  ])
filtering_guide_1: |-
  client.index('movies').search('Avengers', {
    'filter': 'release_date > 795484800'
  })
filtering_guide_2: |-
  client.index('movies').search('Batman', {
    'filter': 'release_date > 795484800 AND (director = "Tim Burton" OR director = "Christopher Nolan")'
  })
filtering_guide_3: |-
  client.index('movies').search('Planet of the Apes', {
    'filter': 'rating >= 3 AND (NOT director = "Tim Burton")'
  })
filtering_guide_nested_1: |-
  client.index('movie_ratings').search('thriller', {
    'filter': 'rating.users >= 90'
  })
search_parameter_guide_query_1: |-
  client.index('movies').search('shifu')
search_parameter_guide_offset_1: |-
  client.index('movies').search('shifu', {
    'offset': 1
  })
search_parameter_guide_limit_1: |-
  client.index('movies').search('shifu', {
    'limit': 2
  })
search_parameter_guide_retrieve_1: |-
  client.index('movies').search('shifu', {
    'attributesToRetrieve': ['overview', 'title']
  })
search_parameter_guide_crop_1: |-
  client.index('movies').search('shifu', {
    'attributesToCrop': ['overview'],
    'cropLength': 5
  })
search_parameter_guide_crop_marker_1: |-
  client.index('movies').search('shifu', {
    'attributesToCrop': ['overview'],
    'cropMarker': '[…]'
  })
search_parameter_guide_matching_strategy_1: |-
  client.index('movies').search('big fat liar', {
    'matchingStrategy': 'last'
  })
search_parameter_guide_matching_strategy_2: |-
  client.index('movies').search('big fat liar', {
    'matchingStrategy': 'all'
  })
search_parameter_guide_highlight_1: |-
  client.index('movies').search('winter feast', {
    'attributesToHighlight': ['overview']
  })
search_parameter_guide_highlight_tag_1: |-
  client.index('movies').search('winter feast', {
    'attributesToHighlight': ['overview'],
    'highlightPreTag': '<span class="highlight">',
    'highlightPostTag': '</span>'
  })
search_parameter_guide_show_matches_position_1: |-
  client.index('movies').search('winter feast', {
    'showMatchesPosition': True
  })
search_parameter_guide_hitsperpage_1: |-
  client.index('movies').search('', {'hitsPerPage': 15})
search_parameter_guide_page_1: |-
  client.index('movies').search('', {'page': 2})
<<<<<<< HEAD
search_parameter_guide_sort_1: |-
  client.index('books').search('science fiction', {
    'sort': ['price:asc']
  })
search_parameter_guide_facet_stats_1: |-
  client.index('movie_ratings').search('Batman', {
    'facets': ['genres', 'rating']
  })
settings_guide_synonyms_1: |-
  client.index('tops').update_settings({
    'synonyms': {
      sweater: ['jumper'],
      jumper: ['sweater']
    },
  })
settings_guide_stop_words_1: |-
  client.index('movies').update_settings({
    'stopWords': [
        'the',
        'a',
        'an'
    ],
  })
settings_guide_ranking_rules_1: |-
  client.index('movies').update_settings({
    'rankingRules': [
        'words',
        'typo',
        'proximity',
        'attribute',
        'sort',
        'exactness',
        'release_date:asc',
        'rank:desc'
    ]
  })
settings_guide_distinct_1: |-
  client.index('jackets').update_settings({
    'distinctAttribute': 'product_id'
  })
settings_guide_searchable_1: |-
  client.index('movies').update_settings({
    'searchableAttributes': [
      'title',
      'overview',
      'genres'
    ]
  })
settings_guide_displayed_1: |-
  client.index('movies').update_settings({
    'displayedAttributes': [
      'title',
      'overview',
      'genres',
      'release_date'
    ]
  })
settings_guide_sortable_1: |-
  client.index('books').update_settings({
    'sortableAttributes': [
      'price',
      'author'
    ]
  })
settings_guide_typo_tolerance_1: |-
  client.index('movies').update_typo_tolerance({
    'minWordSizeForTypos': {
      'twoTypos': 12
    },
    'disableOnAttributes': [
      'title'
    ]
  })
=======
>>>>>>> 8d4e0b42
typo_tolerance_guide_1: |-
  client.index('movies').update_typo_tolerance({
    'enabled': False
  })
typo_tolerance_guide_2: |-
  client.index('movies').update_typo_tolerance({
    'disableOnAttributes': ['title']
  })
typo_tolerance_guide_3: |-
  client.index('movies').update_typo_tolerance({
    'disableOnWords': ['shrek']
  })
typo_tolerance_guide_4: |-
  client.index('movies').update_typo_tolerance({
    'minWordSizeForTypos': {
      'oneTypo': 4,
      'twoTypos': 10
    }
  })
add_movies_json_1: |-
  import json

  json_file = open('movies.json')
  movies = json.load(json_file)
  client.index('movies').add_documents(movies)
landing_getting_started_1: |-
  client = meilisearch.Client('http://localhost:7700', 'masterKey')

  client.index('movies').add_documents([
    { 'id': 1, 'title': 'Carol' },
    { 'id': 2, 'title': 'Wonder Woman' },
    { 'id': 3, 'title': 'Life of Pi' },
    { 'id': 4, 'title': 'Mad Max: Fury Road' },
    { 'id': 5, 'title': 'Moana' },
    { 'id': 6, 'title': 'Philadelphia'}
  ])
documents_guide_add_movie_1: |-
  client.index('movies').add_documents([{
    'movie_id': '123sq178',
    'title': 'Amélie Poulain'
  }])
getting_started_check_task_status: |-
  client.get_task(0)
getting_started_add_documents_md: |-
  ```bash
  pip3 install meilisearch
  ```

  ```python
  import meilisearch
  import json

  client = meilisearch.Client('http://localhost:7700')

  json_file = open('movies.json')
  movies = json.load(json_file)
  client.index('movies').add_documents(movies)
  ```

  [About this SDK](https://github.com/meilisearch/meilisearch-python/)
getting_started_search_md: |-
  ```python
  client.index('movies').search('botman')
  ```

  [About this SDK](https://github.com/meilisearch/meilisearch-python/)
getting_started_add_meteorites: |-
  import json

  json_file = open('meteorites.json')
  meteorites = json.load(json_file)
  client.index('meteorites').add_documents(meteorites)
getting_started_update_ranking_rules: |-
  client.index('movies').update_ranking_rules([
      'exactness',
      'words',
      'typo',
      'proximity',
      'attribute',
      'sort',
      'release_date:asc',
      'rank:desc'
  ])
getting_started_update_displayed_attributes: |-
  client.index('movies').update_displayed_attributes([
      'title',
      'overview',
      'poster'
  ])
getting_started_update_searchable_attributes: |-
  client.index('movies').update_searchable_attributes([
      'title'
  ])
getting_started_update_stop_words: |-
  client.index('movies').update_stop_words(['the'])
getting_started_synonyms: |-
  client.index('movies').update_synonyms({
    'winnie': ['piglet'],
    'piglet': ['winnie']
  })
getting_started_filtering: |-
  client.index('meteorites').search('', {
    'filter': 'mass < 200'
  })
getting_started_geo_radius: |-
  client.index('meteorites').search('', {
    'filter': '_geoRadius(46.9480, 7.4474, 210000)'
  })
getting_started_geo_point: |-
  client.index('meteorites').search('', {
    'sort': ['_geoPoint(48.8583701,2.2922926):asc']
  })
getting_started_sorting: |-
  client.index('meteorites').search('', {
    'filter': 'mass < 200',
    'sort': ['mass:asc']
  })
getting_started_configure_settings: |-
  client.index('meteorites').update_settings({
    'filterableAttributes': [
        'mass',
        '_geo'
    ],
    'sortableAttributes': [
        'mass',
        '_geo'
    ]
  })
getting_started_communicating_with_a_protected_instance: |-
  client = Client('http://localhost:7700', 'apiKey')
  client.index('movies').search()
getting_started_faceting: |-
  client.index('movies').update_faceting_settings({'maxValuesPerFacet': 2})
getting_started_pagination: |-
  client.index('movies').update_pagination_settings({'maxTotalHits': 500})
filtering_update_settings_1: |-
  client.index('movies').update_filterable_attributes([
      'director',
      'genres',
  ])
faceted_search_filter_1: |-
  client.index('movies').search('thriller', {
    'filter': [['genres = Horror', 'genres = Mystery'], 'director = "Jordan Peele"']
  })
faceted_search_facets_1: |-
  client.index('movies').search('Batman', {
    'facets': ['genres']
  })
faceted_search_walkthrough_filter_1: |-
  client.index('movies').search('thriller', {
    'filter': [['genres = Horror', 'genres = Mystery'], 'director = "Jordan Peele"']
  })
faceted_search_update_settings_1: |-
  client.index('books').update_filterable_attributes([
    'genres',
    'director',
    'language'
  ])
faceted_search_1: |-
  client.index('books').search('classic', {
    'facets': ['genres', 'rating', 'language']
  })
faceted_search_2: |-
  client.multi_search(
    [
      {
        'indexUid': 'books',
        'facets': ['language', 'genres', 'author', 'format'],
        'filter': [['language = English', 'language = French'], ['genres = Fiction']]
      },
      {
        'indexUid': 'books',
        'facets': ['language'],
        'filter': [['genres = Fiction']]
      },
      {
        'indexUid': 'books',
        'facets': ['genres'],
        'filter': [['language = English', 'language = French']]
      },
    ]
  )
post_dump_1: |-
  client.create_dump()
phrase_search_1: |-
  client.index('movies').search('"african american" horror')
sorting_guide_update_sortable_attributes_1: |-
  client.index('books').update_sortable_attributes([
    'author',
    'price'
  ])
sorting_guide_update_ranking_rules_1: |-
  client.index('books').update_ranking_rules([
      'words',
      'sort',
      'typo',
      'proximity',
      'attribute',
      'exactness'
  ])
sorting_guide_sort_parameter_1: |-
  client.index('books').search('science fiction', {
    'sort': ['price:asc']
  })
sorting_guide_sort_parameter_2: |-
  client.index('books').search('butler', {
    'sort': ['author:desc']
  })
<<<<<<< HEAD
=======
sorting_guide_sort_nested_1: |-
  client.index('books').search('science fiction', {
    'sort': ['rating.users:asc']
  })
search_parameter_guide_sort_1: |-
  client.index('books').search('science fiction', {
    'sort': ['price:asc']
  })
>>>>>>> 8d4e0b42
geosearch_guide_filter_settings_1: |-
  client.index('restaurants').update_filterable_attributes([
    '_geo'
  ])
geosearch_guide_filter_usage_1: |-
  client.index('restaurants').search('', {
    'filter': '_geoRadius(45.472735, 9.184019, 2000)'
  })
geosearch_guide_filter_usage_2: |-
  client.index('restaurants').search('', {
    'filter': '_geoRadius(45.472735, 9.184019, 2000) AND type = pizza'
  })
geosearch_guide_sort_settings_1: |-
  client.index('restaurants').update_sortable_attributes([
    '_geo'
  ])
geosearch_guide_sort_usage_1: |-
  client.index('restaurants').search('', {
    'sort': ['_geoPoint(48.8561446,2.2978204):asc']
  })
geosearch_guide_sort_usage_2: |-
  client.index('restaurants').search('', {
    'sort': ['_geoPoint(48.8561446,2.2978204):asc', 'rating:desc']
  })
geosearch_guide_filter_usage_3: |-
  client.index('restaurants').search('Batman', {
    'filter': '_geoBoundingBox([45.494181, 9.179175], [45.449484, 9.214024])'
  })
primary_field_guide_update_document_primary_key: |-
  client.index('books').update(primary_key='title')
primary_field_guide_create_index_primary_key: |-
  client.create_index('books', {'primaryKey': 'reference_number'})
primary_field_guide_add_document_primary_key: |-
  client.index('books').add_documents([{
    'reference_number': 287947,
    'title': 'Diary of a Wimpy Kid',
    'author': 'Jeff Kinney',
    'genres': ['comedy', 'humor'],
    'price': 5.00
  }], 'reference_number')
security_guide_search_key_1: |-
  client = Client('http://localhost:7700', 'apiKey')
  client.index('patient_medical_records').search()
security_guide_update_key_1: |-
  client = Client('http://localhost:7700', 'masterKey')
  client.update_key(key_or_uid='74c9c733-3368-4738-bbe5-1d18a5fecb37', options={
    'description': 'Default Search API Key'
  })
security_guide_create_key_1: |-
  client = Client('http://localhost:7700', 'masterKey')
    client.create_key(options={
    'description': 'Search patient records key',
    'actions': ['search'],
    'indexes': ['patient_medical_records'],
    'expiresAt': '2023-01-01T00:00:00Z'
  })
security_guide_list_keys_1: |-
  client = Client('http://localhost:7700', 'masterKey')
  client.get_keys()
security_guide_delete_key_1: |-
  client = Client('http://localhost:7700', 'masterKey')
  client.delete_key('ac5cd97d-5a4b-4226-a868-2d0eb6d197ab')
authorization_header_1: |-
  client = Client('http://localhost:7700', 'masterKey')
  client.get_keys()
tenant_token_guide_generate_sdk_1: |-
  uid = '85c3c2f9-bdd6-41f1-abd8-11fcf80e0f76';
  api_key = 'B5KdX2MY2jV6EXfUs6scSfmC...'
  expires_at = datetime(2025, 12, 20)
  search_rules = {
    'patient_medical_records': {
      'filter': 'user_id = 1'
    }
  }
  token = client.generate_tenant_token(api_key_uid=uid, search_rules=search_rules, api_key=api_key, expires_at=expires_at)
tenant_token_guide_search_sdk_1: |-
  front_end_client = Client('http://localhost:7700', token)
  front_end_client.index('patient_medical_records').search('blood test')
get_all_tasks_paginating_1: |-
  client.get_tasks({
    'limit': 2,
    'from': 10
  })
get_all_tasks_paginating_2: |-
  client.get_tasks({
    'limit': 2,
    'from': 8
  })
get_pagination_settings_1: |-
update_pagination_settings_1: |-
  client.index('books').update_settings({
    'pagination': {
      'maxTotalHits': 100
    }
  })
reset_pagination_settings_1: |-
get_faceting_settings_1: |-
update_faceting_settings_1: |-
  client.index('books').update_settings({
    'faceting': {
      'maxValuesPerFacet': 2
    }
  })
reset_faceting_settings_1: |-
synonyms_guide_1: |-
  client.index('movies').update_synonyms({
    'great': ['fantastic'],
    'fantastic': ['great']
  })
async_guide_filter_by_date_1: |-
  client.get_tasks({'afterEnqueuedAt': '2020-10-11T11:49:53.000Z'})
async_guide_multiple_filters_1: |-
  client.get_tasks(
    {
        'indexUids': 'movies',
        'types': ['documentAdditionOrUpdate', 'documentDeletion'],
        'statuses': ['processing'],
    }
  )
async_guide_filter_by_ids_1: |-
  client.get_tasks({'uids': ['5', '10', '13']})
async_guide_filter_by_statuses_1: |-
  client.get_tasks({'statuses': ['failed', 'canceled']})
async_guide_filter_by_types_1: |-
  client.get_tasks({'types': ['dumpCreation', 'indexSwap']})
async_guide_filter_by_index_uids_1: |-
  client.get_tasks({'indexUids': ['movies']})
async_guide_canceled_by_1: |-
  client.get_tasks({'canceledBy': ['9', '15']})
date_guide_index_1: |-
  import json

  json_file = open('./games.json')
  games = json.load(json_file)
  client.index('games').add_documents(games)
date_guide_filterable_attributes_1: |-
  client.index('games').update_filterable_attributes(['release_timestamp'])
date_guide_filter_1: |-
  client.index('games').search('', {
    'filter': 'release_timestamp >= 1514761200 AND release_timestamp < 1672527600'
  })
date_guide_sortable_attributes_1: |-
  client.index('games').update_sortable_attributes(['release_timestamp'])
date_guide_sort_1: |-
  client.index('games').search('', {
    'sort': ['release_timestamp:desc']
  })<|MERGE_RESOLUTION|>--- conflicted
+++ resolved
@@ -320,7 +320,6 @@
   client.index('movies').search('', {'hitsPerPage': 15})
 search_parameter_guide_page_1: |-
   client.index('movies').search('', {'page': 2})
-<<<<<<< HEAD
 search_parameter_guide_sort_1: |-
   client.index('books').search('science fiction', {
     'sort': ['price:asc']
@@ -329,73 +328,6 @@
   client.index('movie_ratings').search('Batman', {
     'facets': ['genres', 'rating']
   })
-settings_guide_synonyms_1: |-
-  client.index('tops').update_settings({
-    'synonyms': {
-      sweater: ['jumper'],
-      jumper: ['sweater']
-    },
-  })
-settings_guide_stop_words_1: |-
-  client.index('movies').update_settings({
-    'stopWords': [
-        'the',
-        'a',
-        'an'
-    ],
-  })
-settings_guide_ranking_rules_1: |-
-  client.index('movies').update_settings({
-    'rankingRules': [
-        'words',
-        'typo',
-        'proximity',
-        'attribute',
-        'sort',
-        'exactness',
-        'release_date:asc',
-        'rank:desc'
-    ]
-  })
-settings_guide_distinct_1: |-
-  client.index('jackets').update_settings({
-    'distinctAttribute': 'product_id'
-  })
-settings_guide_searchable_1: |-
-  client.index('movies').update_settings({
-    'searchableAttributes': [
-      'title',
-      'overview',
-      'genres'
-    ]
-  })
-settings_guide_displayed_1: |-
-  client.index('movies').update_settings({
-    'displayedAttributes': [
-      'title',
-      'overview',
-      'genres',
-      'release_date'
-    ]
-  })
-settings_guide_sortable_1: |-
-  client.index('books').update_settings({
-    'sortableAttributes': [
-      'price',
-      'author'
-    ]
-  })
-settings_guide_typo_tolerance_1: |-
-  client.index('movies').update_typo_tolerance({
-    'minWordSizeForTypos': {
-      'twoTypos': 12
-    },
-    'disableOnAttributes': [
-      'title'
-    ]
-  })
-=======
->>>>>>> 8d4e0b42
 typo_tolerance_guide_1: |-
   client.index('movies').update_typo_tolerance({
     'enabled': False
@@ -604,8 +536,6 @@
   client.index('books').search('butler', {
     'sort': ['author:desc']
   })
-<<<<<<< HEAD
-=======
 sorting_guide_sort_nested_1: |-
   client.index('books').search('science fiction', {
     'sort': ['rating.users:asc']
@@ -614,7 +544,6 @@
   client.index('books').search('science fiction', {
     'sort': ['price:asc']
   })
->>>>>>> 8d4e0b42
 geosearch_guide_filter_settings_1: |-
   client.index('restaurants').update_filterable_attributes([
     '_geo'
