--- conflicted
+++ resolved
@@ -767,7 +767,6 @@
   client.get_batch(BATCH_UID)
 get_similar_post_1: |-
   client.index("INDEX_NAME").get_similar_documents({"id": "TARGET_DOCUMENT_ID", "embedder": "default"})
-<<<<<<< HEAD
 search_parameter_reference_media_1: |-
   client.index('movies_fragments').search(
       "",
@@ -782,7 +781,6 @@
           "limit": 3
       }
   )
-=======
 webhooks_get_1: |-
   client.get_webhooks()
 webhooks_get_single_1: |-
@@ -799,4 +797,3 @@
   })
 webhooks_delete_1: |-
   client.delete_webhook('WEBHOOK_UID')
->>>>>>> bdedfcf8
